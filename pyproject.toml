[build-system]
requires = ["poetry", "cryptography<3.4"]
build-backend = "poetry.masonry.api"

[tool.poetry]
name = "bpaingest"
<<<<<<< HEAD
version = "6.9.0"
=======
version = "6.8.16"
>>>>>>> 0ad38a6d
authors = ["Grahame Bowland <grahame.bowland@qcif.edu.au>", "Matthew Mulholland <matt@redboxresearchdata.com.au>", "Mark Tearle <mark.tearle@qcif.edu.au>"]
description = "Data management for Bioplatforms Australia projects"
readme = "README.md"

[tool.poetry.scripts]
bpa-ingest = 'bpaingest.cli:main'

[tool.poetry.dependencies]
python = ">=3.6.1"
pandas = "^1.1.1"
unipath = "^1.1"
xlrd = "^1.2.0"
xlwt = "^1.3.0"
beautifulsoup4 = "^4.9.0"
requests = "^2.23.0"
boto3 = "^1.12.45"
python-dateutil = "^2.8.1"
google-api-python-client = "^1.8.2"
ckanapi = { git = "https://github.com/BioplatformsAustralia/ckanapi.git", branch = "streaming-uploads" }
openpyxl = "^3.0.5"
bpasslh = {git = "https://github.com/BioplatformsAustralia/bpasslh.git", rev = "2.1.3"}

[tool.poetry.dev-dependencies]
black = "^19.10b0"
tox = "^3.14.6"
flake8 = "^3.7.9"
pytest = "^5.4.1"

[tool.tox]
legacy_tox_ini = """
[tox]
envlist = py38
isolated_build = True

[testenv]
deps=pytest
commands=pytest
"""

[tool.black]
line-length = 88
include = '\.pyi?$'
exclude = '''
/(
    \.eggs
  | \.git
  | \.hg
  | \.mypy_cache
  | \.tox
  | \.venv
  | _build
  | buck-out
  | build
  | dist
  | tests/.*/setup.py
)/
'''<|MERGE_RESOLUTION|>--- conflicted
+++ resolved
@@ -4,11 +4,7 @@
 
 [tool.poetry]
 name = "bpaingest"
-<<<<<<< HEAD
-version = "6.9.0"
-=======
-version = "6.8.16"
->>>>>>> 0ad38a6d
+version = "6.9.1"
 authors = ["Grahame Bowland <grahame.bowland@qcif.edu.au>", "Matthew Mulholland <matt@redboxresearchdata.com.au>", "Mark Tearle <mark.tearle@qcif.edu.au>"]
 description = "Data management for Bioplatforms Australia projects"
 readme = "README.md"
