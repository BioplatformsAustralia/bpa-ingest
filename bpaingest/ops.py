import progressbar
import tempfile
import requests
import ckanapi
import os
from contextlib import closing
from .util import make_logger

logger = make_logger(__name__)


# https://stackoverflow.com/questions/1094841/reusable-library-to-get-human-readable-version-of-file-size
def sizeof_fmt(num, suffix='B'):
    for unit in ['', 'Ki', 'Mi', 'Gi', 'Ti', 'Pi', 'Ei', 'Zi']:
        if abs(num) < 1024.0:
            return "%3.1f%s%s" % (num, unit, suffix)
        num /= 1024.0
    return "%.1f%s%s" % (num, 'Yi', suffix)


def ckan_method(ckan, object_type, method):
    """
    returns a CKAN method from the upstream API, with an
    intermediate function which retries on 500 errors
    """
    return getattr(ckan.action, object_type + '_' + method)


def patch_if_required(ckan, object_type, ckan_object, patch_object, skip_differences=None):
    "patch ckan_object if applying patch_object would change it"
    differences = []
    for (k, v) in patch_object.items():
        if skip_differences and k in skip_differences:
            continue
        v2 = ckan_object.get(k)
        # co-erce to string to cope with numeric types in the JSON data
        if v != v2 and str(v) != str(v2):
            differences.append((k, v, v2))
    for k, v, v2 in differences:
        logger.debug("%s/%s: difference on k `%s', v `%s' v2 `%s'" % (object_type, ckan_object.get('id', '<no id?>'), k,
                                                                      v, v2))
    patch_needed = len(differences) > 0
    if patch_needed:
        ckan_object = ckan_method(ckan, object_type, "patch")(**patch_object)
    return patch_needed, ckan_object


def make_group(ckan, group_obj):
    try:
        ckan_obj = ckan_method(ckan, 'group', 'show')(id=group_obj['name'])
        logger.info("created group `%s'" % (group_obj['name']))
    except ckanapi.errors.NotFound:
        ckan_obj = ckan_method(ckan, 'group', 'create')(name=group_obj['name'])
    # copy over auto-allocated ID
    group_obj['id'] = ckan_obj['id']
    was_patched, ckan_obj = patch_if_required(ckan, 'group', ckan_obj, group_obj)
    if was_patched:
        logger.info("created group `%s'" % (group_obj['name']))
    return ckan_obj


def make_organization(ckan, org_obj):
    try:
        ckan_obj = ckan_method(ckan, 'organization', 'show')(id=org_obj['name'])
        logger.info("created organization `%s'" % (org_obj['name']))
    except ckanapi.errors.NotFound:
        ckan_obj = ckan_method(ckan, 'organization', 'create')(name=org_obj['name'])
    # copy over auto-allocated ID
    org_obj['id'] = ckan_obj['id']
    was_patched, ckan_obj = patch_if_required(ckan, 'organization', ckan_obj, org_obj)
    if was_patched:
        logger.info("patched organization `%s'" % (org_obj['name']))
    return ckan_obj


<<<<<<< HEAD
def resolve_url(url):
    new_url = url
    for i in range(4):
        response = requests.head(new_url)
        if response.status_code == 301 or response.status_code == 302:
            new_url = response.headers.get('location')
        elif response.status_code == 200:
            return new_url
        else:
            return None


def check_resource(ckan, current_url, legacy_url):
    """returns True if the ckan_obj looks like it's good (size matches legacy url size)"""

    # determine the size of the original file in the legacy archive
    resolved_url = resolve_url(legacy_url)
    response = requests.head(resolved_url)
    if response.status_code != 200:
        logger.error("error accessing resource: HTTP status code %d" % (response.status_code))
        return False
        
    legacy_size = int(response.headers['content-length'])

    # determine the URL of the proxied s3 resource, and then its size
    ckan_url = resolve_url(current_url)
    if ckan_url is None:
        logger.error("unable to resolve CKAN URL: %s" % (current_url))
        return False
    response = requests.head(ckan_url)
    if response.status_code != 200:
        logger.error("unable to access CKAN URL: %s (status_code=%d)" % (ckan_url, response.status_code))
        return False
    current_size = int(response.headers['content-range'].rsplit('/', 1)[-1])
    if current_size != legacy_size:
        logger.error("CKAN resource has incorrect size: %d (should be %d)" % (current_size, legacy_size))
        return False
    return True


def download_legacy_file(legacy_url):
=======
def create_resource(ckan, ckan_obj, legacy_url, auth):
    "create resource, uploading data from legacy_url"

    def resolve_url(url):
        new_url = url
        for i in range(4):
            response = requests.head(new_url, auth=auth)
            if response.status_code == 301 or response.status_code == 302:
                new_url = response.headers.get('location')
            elif response.status_code == 200:
                return new_url
            else:
                return None
>>>>>>> 748921ce

    def download_to_fileobj(url, fd):
        logger.debug("downloading `%s'" % (url))
        response = requests.get(url, stream=True, auth=auth)
        total_size = int(response.headers['content-length'])
        logger.info('Downloading %s' % (sizeof_fmt(total_size)))
        bar = progressbar.ProgressBar(max_value=total_size)
        retrieved = 0
        with closing(response):
            if not response.ok:
                logger.error("unable to download `%s': status %d" % (url, response.status_code))
                return None
            for block in response.iter_content(65532):
                retrieved += len(block)
                bar.update(retrieved)
                fd.write(block)
        return retrieved

    basename = legacy_url.rsplit('/', 1)[-1]
    tempdir = tempfile.mkdtemp()
    path = os.path.join(tempdir, basename)
    resolved_url = resolve_url(legacy_url)
    logger.info("Resolved `%s' to `%s'" % (legacy_url, resolved_url))
    if not resolved_url:
        logger.error("unable to resolve `%s' - file missing?" % (legacy_url))
        os.rmdir(tempdir)
        return
    with open(path, 'w') as fd:
        size = download_to_fileobj(resolved_url, fd)
        if size is None:
            os.rmdir(tempdir)
            return
    return tempdir, path


def reupload_resource(ckan, ckan_obj, legacy_url):
    "reupload data from legacy_url to ckan_obj"

    tempdir, path = download_legacy_file(legacy_url)
    if path is None:
        return
    try:
        logger.debug("re-uploading from tempfile: %s" % (path))
        upload_obj = ckan_obj.copy()
        upload_obj['url'] = 'dummy-value'  # required by CKAN < 2.5
        with open(path, "rb") as fd:
            ckan.action.resource_update(upload=fd, id=upload_obj['id'])
        return True
    finally:
        os.unlink(path)
        os.rmdir(tempdir)


def create_resource(ckan, ckan_obj, legacy_url):
    "create resource, uploading data from legacy_url"

    logger.info("Resolved `%s' to `%s'" % (legacy_url, resolved_url))
    tempdir, path = download_legacy_file(legacy_url)
    if path is None:
        return
    try:
        logger.debug("uploading from tempfile: %s" % (path))
        upload_obj = ckan_obj.copy()
        upload_obj['url'] = 'dummy-value'  # required by CKAN < 2.5
        with open(path, "rb") as fd:
            ckan.action.resource_create(upload=fd, **upload_obj)
        return True
    finally:
        os.unlink(path)
        os.rmdir(tempdir)<|MERGE_RESOLUTION|>--- conflicted
+++ resolved
@@ -73,7 +73,6 @@
     return ckan_obj
 
 
-<<<<<<< HEAD
 def resolve_url(url):
     new_url = url
     for i in range(4):
@@ -115,21 +114,6 @@
 
 
 def download_legacy_file(legacy_url):
-=======
-def create_resource(ckan, ckan_obj, legacy_url, auth):
-    "create resource, uploading data from legacy_url"
-
-    def resolve_url(url):
-        new_url = url
-        for i in range(4):
-            response = requests.head(new_url, auth=auth)
-            if response.status_code == 301 or response.status_code == 302:
-                new_url = response.headers.get('location')
-            elif response.status_code == 200:
-                return new_url
-            else:
-                return None
->>>>>>> 748921ce
 
     def download_to_fileobj(url, fd):
         logger.debug("downloading `%s'" % (url))
