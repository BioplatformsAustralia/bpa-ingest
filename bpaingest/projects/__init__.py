--- conflicted
+++ resolved
@@ -12,12 +12,11 @@
     MarineMicrobesMetagenomicsMetadata,
     MarineMicrobesMetatranscriptomeMetadata,
 )
-<<<<<<< HEAD
+
 from .ausarg.ingest import AusargIlluminaFastqMetadata
-=======
 
->>>>>>> 5fbdd2c2
 from .gbr.ingest import GbrAmpliconsMetadata, GbrPacbioMetadata
+
 from .sepsis.ingest import (
     SepsisGenomicsMiseqMetadata,
     SepsisTranscriptomicsHiseqMetadata,
