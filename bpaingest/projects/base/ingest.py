

from unipath import Path

from ...abstract import BaseMetadata

from ...util import make_logger, bpa_id_to_ckan_name, one, common_values, apply_license
from urllib.parse import urljoin

from glob import glob

from ...libs import ingest_utils
from ...libs.excel_wrapper import make_field_definition as fld
from . import files
from .tracking import (
    BASETrackMetadata)
from .contextual import (
    BASESampleContextual,
    BASENCBIContextual)

import os
import re

logger = make_logger(__name__)


common_context = [BASESampleContextual, BASENCBIContextual]


# fixed read lengths provided by AB at CSIRO
amplicon_read_length = {
    '16S': '300bp',
    'A16S': '300bp',
    'ITS': '300bp',
    '18S': '150bp',
}
common_skip = [
    re.compile(r'^.*_metadata\.xlsx$'),
    re.compile(r'^.*SampleSheet.*'),
    re.compile(r'^.*TestFiles\.exe.*'),
]


def base_amplicon_read_length(amplicon):
    return amplicon_read_length[amplicon]


def build_base_amplicon_linkage(index_linkage, flow_id, index):
    # build linkage, `index_linkage` indicates whether we need
    # to include index in the linkage
    if index_linkage:
        # strip out _ and - as usage inconsistent in pilot data
        return flow_id + '_' + index.replace('-', '').replace('_', '')
    return flow_id


class BASEAmpliconsMetadata(BaseMetadata):
    auth = ('base', 'base')
    organization = 'bpa-base'
    ckan_data_type = 'base-genomics-amplicon'
    omics = 'genomics'
    technology = 'amplicons'
    contextual_classes = common_context
    metadata_patterns = [r'^.*\.md5$', r'^.*_metadata.*.*\.xlsx$']
    metadata_urls = [
        'https://downloads-qcif.bioplatforms.com/bpa/base/raw/amplicons/',
    ]
    metadata_url_components = ('amplicon', 'facility_code', 'ticket')
    resource_linkage = ('sample_extraction_id', 'amplicon', 'base_amplicon_linkage')
    # pilot data
    index_linkage_spreadsheets = ('BASE_18S_UNSW_A6BRJ_metadata.xlsx',)
    index_linkage_md5s = ('BASE_18S_UNSW_A6BRJ_checksums.md5',)
    # FIXME: these to be corrected with the real dates (all early data)
    # work-around put in place to proceed with NCBI upload GB 10/01/2018
    missing_ingest_dates = [
        'BRLOPS-215',
        'BRLOPS-268',
        'BRLOPS-269',
        'BRLOPS-270',
        'BRLOPS-273',
        'BRLOPS-288',
        'BRLOPS-289',
        'BRLOPS-290',
        'BRLOPS-291',
        'BRLOPS-301',
        'BRLOPS-302',
        'BRLOPS-303',
        'BRLOPS-309',
        'BRLOPS-311',
        'BRLOPS-382',
        'BRLOPS-419',
        'BRLOPS-652',
        'BRLOPS-677',
    ]
    # spreadsheet
    spreadsheet = {
        'fields': [
            fld("bpa_id", "Soil sample unique ID", coerce=ingest_utils.extract_bpa_id),
            fld("sample_extraction_id", "Sample extraction ID", coerce=ingest_utils.fix_sample_extraction_id),
            fld("sequencing_facility", "Sequencing facility"),
            fld("target", "Target", coerce=lambda s: s.upper().strip()),
            fld("index", "Index", coerce=lambda s: s[:12]),
            fld("index1", "Index 1", coerce=lambda s: s[:12]),
            fld("index2", "Index2", coerce=lambda s: s[:12]),
            fld("pcr_1_to_10", "1:10 PCR, P=pass, F=fail", coerce=ingest_utils.fix_pcr),
            fld("pcr_1_to_100", "1:100 PCR, P=pass, F=fail", coerce=ingest_utils.fix_pcr),
            fld("pcr_neat", "neat PCR, P=pass, F=fail", coerce=ingest_utils.fix_pcr),
            fld("dilution", "Dilution used", coerce=ingest_utils.fix_date_interval),
            fld("sequencing_run_number", "Sequencing run number"),
            fld("flow_cell_id", "Flowcell"),
            fld("reads", ("# of RAW reads", "# of reads"), coerce=ingest_utils.get_int),
            fld("sample_name", "Sample name on sample sheet"),
            fld("analysis_software_version", "AnalysisSoftwareVersion"),
            fld("comments", "Comments"),
        ],
        'options': {
            'header_length': 2,
            'column_name_row_index': 1,
        }
    }
    md5 = {
        'match': files.amplicon_regexps,
        'skip': common_skip + files.amplicon_control_regexps,
    }

    def __init__(self, metadata_path, contextual_metadata=None, metadata_info=None):
        super(BASEAmpliconsMetadata, self).__init__()
        self.path = Path(metadata_path)
        self.contextual_metadata = contextual_metadata
        self.metadata_info = metadata_info
        self.track_meta = BASETrackMetadata()

    def _get_packages(self):
        xlsx_re = re.compile(r'^.*_(\w+)_metadata.*\.xlsx$')

        def get_flow_id(fname):
            m = xlsx_re.match(fname)
            if not m:
                raise Exception("unable to find flowcell for filename: `%s'" % (fname))
            return m.groups()[0]

        logger.info("Ingesting BASE Amplicon metadata from {0}".format(self.path))
        packages = []
        for fname in glob(self.path + '/*.xlsx'):
            logger.info("Processing BASE Amplicon metadata file {0}".format(os.path.basename(fname)))
            for row in self.parse_spreadsheet(fname, self.metadata_info):
                track_meta = self.track_meta.get(row.ticket)
                flow_id = get_flow_id(fname)

                def track_get(k):
                    if row.ticket.strip() in self.missing_ingest_dates and k.startswith('date_of_transfer'):
                        return '2015-01-01'
                    if track_meta is None:
                        return None
                    return getattr(track_meta, k)

                bpa_id = row.bpa_id
                if bpa_id is None:
                    continue
                sample_extraction_id = ingest_utils.make_sample_extraction_id(row.sample_extraction_id, bpa_id)
                base_fname = os.path.basename(fname)
                index_linkage = base_fname in self.index_linkage_spreadsheets
                base_amplicon_linkage = build_base_amplicon_linkage(index_linkage, flow_id, row.index)
                if index_linkage:
                    note_extra = '%s %s' % (flow_id, row.index)
                else:
                    note_extra = flow_id
                obj = {}
                amplicon = row.amplicon.upper()
                name = bpa_id_to_ckan_name(sample_extraction_id, self.ckan_data_type + '-' + amplicon, base_amplicon_linkage)
                archive_ingestion_date = ingest_utils.get_date_isoformat(track_get('date_of_transfer_to_archive'))

                obj.update({
                    'name': name,
                    'id': name,
                    'sample_type': 'soil',
                    'read_length': base_amplicon_read_length(amplicon),  # hard-coded for now, on advice of AB at CSIRO
                    'bpa_id': bpa_id,
                    'flow_id': flow_id,
                    'base_amplicon_linkage': base_amplicon_linkage,
                    'sample_extraction_id': sample_extraction_id,
                    'target': row.target,
                    'index': row.index,
                    'index1': row.index1,
                    'index2': row.index2,
                    'pcr_1_to_10': row.pcr_1_to_10,
                    'pcr_1_to_100': row.pcr_1_to_100,
                    'pcr_neat': row.pcr_neat,
                    'dilution': row.dilution,
                    'sequencing_run_number': row.sequencing_run_number,
                    'flow_cell_id': row.flow_cell_id,
                    'reads': row.reads,
                    'sample_name': row.sample_name,
                    'analysis_software_version': row.analysis_software_version,
                    'amplicon': amplicon,
                    'notes': 'BASE Amplicons %s %s %s' % (amplicon, sample_extraction_id, note_extra),
                    'title': 'BASE Amplicons %s %s %s' % (amplicon, sample_extraction_id, note_extra),
                    'contextual_data_submission_date': None,
                    'ticket': row.ticket,
                    'facility': row.facility_code.upper(),
                    'type': self.ckan_data_type,
                    'date_of_transfer': ingest_utils.get_date_isoformat(track_get('date_of_transfer')),
                    'data_type': track_get('data_type'),
                    'description': track_get('description'),
                    'folder_name': track_get('folder_name'),
                    'sample_submission_date': ingest_utils.get_date_isoformat(track_get('date_of_transfer')),
                    'data_generated': ingest_utils.get_date_isoformat(track_get('date_of_transfer_to_archive')),
                    'archive_ingestion_date': archive_ingestion_date,
                    'license_id': apply_license(archive_ingestion_date),
                    'dataset_url': track_get('download'),
                    'comments': row.comments,
                    'private': True,
                })
                for contextual_source in self.contextual_metadata:
                    obj.update(contextual_source.get(bpa_id))
                ingest_utils.add_spatial_extra(obj)
                tag_names = ['amplicons', amplicon, obj['sample_type']]
                obj['tags'] = [{'name': t} for t in tag_names]
                packages.append(obj)
        return packages

    def _get_resources(self):
        logger.info("Ingesting BASE Amplicon md5 file information from {0}".format(self.path))
        resources = []

        for md5_file in glob(self.path + '/*.md5'):
            index_linkage = os.path.basename(md5_file) in self.index_linkage_md5s
            logger.info("Processing md5 file {}".format(md5_file))
            for filename, md5, file_info in self.parse_md5file(md5_file):
                bpa_id = ingest_utils.extract_bpa_id(file_info.get('id'))
                resource = file_info.copy()
                resource['md5'] = resource['id'] = md5
                resource['name'] = filename
                resource['resource_type'] = self.ckan_data_type
                for contextual_source in self.contextual_metadata:
                    resource.update(contextual_source.filename_metadata(filename))
                sample_extraction_id = bpa_id.split('.')[-1] + '_' + file_info.get('extraction')
                xlsx_info = self.metadata_info[os.path.basename(md5_file)]
                legacy_url = urljoin(xlsx_info['base_url'], filename)
                resources.append(((sample_extraction_id, resource['amplicon'], build_base_amplicon_linkage(index_linkage, resource['flow_id'], resource['index'])), legacy_url, resource))
        return resources


class BASEAmpliconsControlMetadata(BaseMetadata):
    auth = ('base', 'base')
    organization = 'bpa-base'
    ckan_data_type = 'base-genomics-amplicon-control'
    omics = 'genomics'
    technology = 'amplicons-control'
    contextual_classes = common_context
    metadata_patterns = [r'^.*\.md5$', r'^.*_metadata.*.*\.xlsx$']
    metadata_urls = [
        'https://downloads-qcif.bioplatforms.com/bpa/base/raw/amplicons/',
    ]
    metadata_url_components = ('amplicon', 'facility_code', 'ticket')
    resource_linkage = ('amplicon', 'flow_id')
    md5 = {
        'match': files.amplicon_control_regexps,
        'skip': common_skip + files.amplicon_regexps,
    }

    def __init__(self, metadata_path, contextual_metadata=None, metadata_info=None):
        super(BASEAmpliconsControlMetadata, self).__init__()
        self.path = Path(metadata_path)
        self.metadata_info = metadata_info
        self.contextual_metadata = contextual_metadata
        self.track_meta = BASETrackMetadata()

    def md5_lines(self):
        for md5_file in glob(self.path + '/*.md5'):
            logger.info("Processing md5 file {}".format(md5_file))
            for filename, md5, file_info in self.parse_md5file(md5_file):
                yield filename, md5, md5_file, file_info

    def _get_packages(self):
        flow_id_ticket = dict(((t['amplicon'], t['flow_id']), self.metadata_info[os.path.basename(fname)]) for _, _, fname, t in self.md5_lines())
        packages = []
        for (amplicon, flow_id), info in sorted(flow_id_ticket.items()):
            obj = {}
            name = bpa_id_to_ckan_name('control', self.ckan_data_type + '-' + amplicon, flow_id).lower()
            track_meta = self.track_meta.get(info['ticket'])

            def track_get(k):
                if track_meta is None:
                    return None
                return getattr(track_meta, k)

            archive_ingestion_date = ingest_utils.get_date_isoformat(track_get('date_of_transfer_to_archive'))

            obj.update({
                'name': name,
                'id': name,
                'flow_id': flow_id,
                'notes': 'BASE Amplicons Control %s %s' % (amplicon, flow_id),
                'title': 'BASE Amplicons Control %s %s' % (amplicon, flow_id),
                'read_length': base_amplicon_read_length(amplicon),  # hard-coded for now, on advice of AB at CSIRO
                'omics': 'Genomics',
                'analytical_platform': 'MiSeq',
                'date_of_transfer': ingest_utils.get_date_isoformat(track_get('date_of_transfer')),
                'data_type': track_get('data_type'),
                'description': track_get('description'),
                'folder_name': track_get('folder_name'),
                'sample_submission_date': ingest_utils.get_date_isoformat(track_get('date_of_transfer')),
                'contextual_data_submission_date': None,
                'data_generated': ingest_utils.get_date_isoformat(track_get('date_of_transfer_to_archive')),
                'archive_ingestion_date': archive_ingestion_date,
                'license_id': apply_license(archive_ingestion_date),
                'dataset_url': track_get('download'),
                'ticket': info['ticket'],
                'facility': info['facility_code'].upper(),
                'amplicon': amplicon,
                'type': self.ckan_data_type,
                'private': True,
            })
            ingest_utils.add_spatial_extra(obj)
            tag_names = ['amplicons-control', amplicon, 'raw']
            obj['tags'] = [{'name': t} for t in tag_names]
            packages.append(obj)
        return packages

    def _get_resources(self):
        resources = []
        for filename, md5, md5_file, file_info in self.md5_lines():
            resource = file_info.copy()
            resource['md5'] = resource['id'] = md5
            resource['name'] = filename
            resource['resource_type'] = self.ckan_data_type
            for contextual_source in self.contextual_metadata:
                resource.update(contextual_source.filename_metadata(filename))
            xlsx_info = self.metadata_info[os.path.basename(md5_file)]
            legacy_url = urljoin(xlsx_info['base_url'], filename)
            resources.append(((resource['amplicon'], resource['flow_id']), legacy_url, resource))
        return resources


class BASEMetagenomicsMetadata(BaseMetadata):
    auth = ('base', 'base')
    organization = 'bpa-base'
    ckan_data_type = 'base-metagenomics'
    omics = 'metagenomics'
    contextual_classes = common_context
    metadata_patterns = [r'^.*\.md5$', r'^.*_metadata.*.*\.xlsx$']
    metadata_urls = [
        'https://downloads-qcif.bioplatforms.com/bpa/base/raw/metagenomics/',
    ]
    metadata_url_components = ('facility_code', 'ticket')
    resource_linkage = ('sample_extraction_id', 'flow_id')
    spreadsheet = {
        'fields': [
            fld('bpa_id', 'Soil sample unique ID', coerce=ingest_utils.extract_bpa_id),
            fld('sample_extraction_id', 'Sample extraction ID', coerce=ingest_utils.fix_sample_extraction_id),
            fld('insert_size_range', 'Insert size range'),
            fld('library_construction_protocol', 'Library construction protocol'),
            fld('sequencer', 'Sequencer'),
            fld('casava_version', 'CASAVA version'),
            fld('flow_cell_id', 'Run #:Flow Cell ID'),
        ],
        'options': {
            'header_length': 2,
            'column_name_row_index': 1,
        }
    }
    md5 = {
        'match': files.metagenomics_regexps,
        'skip': common_skip,
    }
    # these are packages from the pilot, which have missing metadata
    # we synthethise minimal packages for this data - see
    # https://github.com/muccg/bpa-archive-ops/issues/140
    missing_packages = [
        ('8154_2', 'H9BB6ADXX'),
        ('8158_2', 'H9BB6ADXX'),
        ('8159_2', 'H9BB6ADXX'),
        ('8262_2', 'H9EV8ADXX'),
        ('8263_2', 'H9BB6ADXX'),
        ('8268_2', 'H80EYADXX'),
        ('8268_2', 'H9EV8ADXX'),
        ('8269_2', 'H80EYADXX'),
        ('8269_2', 'H9EV8ADXX'),
        ('8270_2', 'H80EYADXX'),
        ('8271_2', 'H80EYADXX'),
        ('8271_2', 'H9EV8ADXX')]

    def __init__(self, metadata_path, contextual_metadata=None, metadata_info=None):
        super(BASEMetagenomicsMetadata, self).__init__()
        self.path = Path(metadata_path)
        self.contextual_metadata = contextual_metadata
        self.metadata_info = metadata_info
        self.track_meta = BASETrackMetadata()

    def assemble_obj(self, bpa_id, sample_extraction_id, flow_id, row, track_meta):
        def track_get(k):
            if track_meta is None:
                return None
            return getattr(track_meta, k)

        def row_get(k, v_fn=None):
            if row is None:
                return None
            res = getattr(row, k)
            if v_fn is not None:
                res = v_fn(res)
            return res

        name = bpa_id_to_ckan_name(sample_extraction_id, self.ckan_data_type, flow_id)
        archive_ingestion_date = ingest_utils.get_date_isoformat(track_get('date_of_transfer_to_archive'))

        obj = {
            'name': name,
            'sample_type': 'soil',
            'id': name,
            'bpa_id': bpa_id,
            'flow_id': flow_id,
            'read_length': '150bp',  # hard-coded for now, on advice of AB at CSIRO
            'sample_extraction_id': sample_extraction_id,
            'insert_size_range': row_get('insert_size_range'),
            'library_construction_protocol': row_get('library_construction_protocol'),
            'sequencer': row_get('sequencer'),
            'analysis_software_version': row_get('casava_version'),
            'notes': 'BASE Metagenomics %s' % (sample_extraction_id),
            'title': 'BASE Metagenomics %s' % (sample_extraction_id),
            'contextual_data_submission_date': None,
            'ticket': row_get('ticket'),
            'facility': row_get('facility_code', lambda v: v.upper()),
            'date_of_transfer': ingest_utils.get_date_isoformat(track_get('date_of_transfer')),
            'sample_submission_date': ingest_utils.get_date_isoformat(track_get('date_of_transfer')),
            'data_generated': ingest_utils.get_date_isoformat(track_get('date_of_transfer_to_archive')),
<<<<<<< HEAD
            'archive_ingestion_date': archive_ingestion_date,
            'license_id': apply_license(archive_ingestion_date),
=======
            'archive_ingestion_date': ingest_utils.get_date_isoformat(track_get('date_of_transfer_to_archive')),
            'data_type': track_get('data_type'),
            'description': track_get('description'),
            'folder_name': track_get('folder_name'),
>>>>>>> 62c77080
            'dataset_url': track_get('download'),
            'type': self.ckan_data_type,
            'private': True,
        }
        for contextual_source in self.contextual_metadata:
            obj.update(contextual_source.get(bpa_id))
        ingest_utils.add_spatial_extra(obj)
        tag_names = ['metagenomics', obj['sample_type']]
        obj['tags'] = [{'name': t} for t in tag_names]
        return obj

    def _get_packages(self):
        xlsx_re = re.compile(r'^.*_([A-Z0-9]{9})_metadata.*\.xlsx$')

        def get_flow_id(fname):
            m = xlsx_re.match(fname)
            if not m:
                logger.warning("unable to find flowcell for filename: `%s'" % (fname))
                return None
            return m.groups()[0]

        logger.info("Ingesting BASE Metagenomics metadata from {0}".format(self.path))
        packages = []

        class FakePilotRow(object):
            def __init__(self, xlsx_info):
                self.ticket = xlsx_info['ticket']
                self.facility_code = xlsx_info['facility_code']
                for attr in ('insert_size_range', 'library_construction_protocol', 'sequencer', 'casava_version'):
                    setattr(self, attr, None)

        class FakePilotTrackMeta(object):
            def __init__(self):
                # place-holder date, this is very early data
                self.archive_ingest_date = self.date_of_transfer_to_archive = self.date_of_transfer = '2015-01-01'
                for attr in ('data_type', 'description', 'folder_name', 'download'):
                    setattr(self, attr, None)

        # missing metadata (see note above)
        for sample_extraction_id, flow_id in self.missing_packages:
            bpa_id = ingest_utils.extract_bpa_id(sample_extraction_id.split('_')[0])
            sample_extraction_id = ingest_utils.make_sample_extraction_id(sample_extraction_id, bpa_id)
            md5_file = one(glob(self.path + '/*%s*.md5' % (flow_id)))
            xlsx_info = self.metadata_info[os.path.basename(md5_file)]
            packages.append(self.assemble_obj(bpa_id, sample_extraction_id, flow_id, FakePilotRow(xlsx_info), FakePilotTrackMeta()))

        # the generated package IDs will have duplicates, due to data issues in the pilot data
        # we simply skip over the duplicates, which don't have any significant data differences
        generated_packages = set()
        for fname in glob(self.path + '/*.xlsx'):
            logger.info("Processing BASE Metagenomics metadata file {0}".format(os.path.basename(fname)))
            # unique the rows, duplicates in some of the sheets
            uniq_rows = set(t for t in self.parse_spreadsheet(fname, self.metadata_info))
            xlsx_info = self.metadata_info[os.path.basename(fname)]
            for row in uniq_rows:
                track_meta = self.track_meta.get(row.ticket)
                if not track_meta:
                    logger.critical("OOPS: {}".format(xlsx_info))
                # pilot data has the flow cell in the spreadsheet; in the main dataset
                # there is one flow-cell per spreadsheet, so it's in the spreadsheet
                # filename
                flow_id = row.flow_cell_id
                if flow_id is None:
                    flow_id = get_flow_id(fname)
                if flow_id is None:
                    raise Exception("can't determine flow_id for %s / %s" % (fname, repr(row)))
                bpa_id = row.bpa_id
                if bpa_id is None:
                    continue
                sample_extraction_id = ingest_utils.make_sample_extraction_id(row.sample_extraction_id, bpa_id)
                new_obj = self.assemble_obj(bpa_id, sample_extraction_id, flow_id, row, track_meta)
                if new_obj['id'] in generated_packages:
                    logger.debug('skipped attempt to generate duplicate package: %s' % new_obj['id'])
                    continue
                generated_packages.add(new_obj['id'])
                packages.append(new_obj)

        return packages

    def _get_resources(self):
        logger.info("Ingesting BASE Metagenomics md5 file information from {0}".format(self.path))
        resources = []
        for md5_file in glob(self.path + '/*.md5'):
            logger.info("Processing md5 file {}".format(md5_file))
            for filename, md5, file_info in self.parse_md5file(md5_file):
                bpa_id = ingest_utils.extract_bpa_id(file_info.get('id'))
                resource = file_info.copy()
                resource['md5'] = resource['id'] = md5
                resource['name'] = filename
                resource['resource_type'] = self.ckan_data_type
                for contextual_source in self.contextual_metadata:
                    resource.update(contextual_source.filename_metadata(filename))
                sample_extraction_id = bpa_id.split('.')[-1] + '_' + file_info.get('extraction')
                xlsx_info = self.metadata_info[os.path.basename(md5_file)]
                legacy_url = urljoin(xlsx_info['base_url'], filename)
                resources.append(((sample_extraction_id, resource['flow_id']), legacy_url, resource))
        return resources


class BASESiteImagesMetadata(BaseMetadata):
    auth = ('base', 'base')
    organization = 'bpa-base'
    ckan_data_type = 'base-site-image'
    contextual_classes = common_context
    metadata_patterns = [r'^.*\.md5$']
    omics = None
    technology = 'site-images'
    metadata_urls = [
        'https://downloads-qcif.bioplatforms.com/bpa/base/site-images/',
    ]
    metadata_url_components = ('ticket',)
    resource_linkage = ('site_ids',)
    md5 = {
        'match': [
            files.site_image_filename_re
        ],
        'skip': None,
    }

    def __init__(self, metadata_path, contextual_metadata=None, metadata_info=None):
        super(BASESiteImagesMetadata, self).__init__()
        self.path = Path(metadata_path)
        self.contextual_metadata = contextual_metadata
        self.metadata_info = metadata_info
        self.id_to_resources = self._read_md5s()

    def _read_md5s(self):
        id_to_resources = {}
        for fname in glob(self.path + '/*.md5'):
            logger.info("Processing MD5 file %s" % (fname))
            xlsx_info = self.metadata_info[os.path.basename(fname)]
            for filename, md5, file_info in self.parse_md5file(fname):
                id_tpl = (file_info['id1'], file_info['id2'])
                assert(id_tpl not in id_to_resources)
                obj = {
                    'md5': md5,
                    'filename': filename
                }
                obj.update(xlsx_info)
                id_to_resources[id_tpl] = obj
        return id_to_resources

    @classmethod
    def id_tpl_to_site_ids(cls, id_tpl):
        return ', '.join([ingest_utils.extract_bpa_id(t) for t in id_tpl])

    def _get_packages(self):
        logger.info("Ingesting BPA BASE Images metadata from {0}".format(self.path))
        packages = []
        for id_tpl in sorted(self.id_to_resources):
            info = self.id_to_resources[id_tpl]
            obj = {}
            name = bpa_id_to_ckan_name('%s-%s' % id_tpl, self.ckan_data_type).lower()
            # find the common contextual metadata for the site IDs
            context = []
            for abbrev in id_tpl:
                fragment = {}
                for contextual_source in self.contextual_metadata:
                    fragment.update(contextual_source.get(ingest_utils.extract_bpa_id(abbrev)))
                context.append(fragment)
            obj.update(common_values(context))
            obj.update({
                'name': name,
                'id': name,
                'site_ids': self.id_tpl_to_site_ids(id_tpl),
                'title': 'BASE Site Image %s %s' % id_tpl,
                'notes': 'Site image: %s' % (obj['location_description']),
                'omics': 'Genomics',
                'analytical_platform': 'MiSeq',
                'ticket': info['ticket'],
                'type': self.ckan_data_type,
                'private': True,
            })
            ingest_utils.add_spatial_extra(obj)
            tag_names = ['site-images']
            obj['tags'] = [{'name': t} for t in tag_names]
            packages.append(obj)
        return packages

    def _get_resources(self):
        logger.info("Ingesting Sepsis md5 file information from {0}".format(self.path))
        resources = []
        for id_tpl in sorted(self.id_to_resources):
            site_ids = self.id_tpl_to_site_ids(id_tpl)
            info = self.id_to_resources[id_tpl]
            resource = {}
            resource['md5'] = resource['id'] = info['md5']
            filename = info['filename']
            resource['name'] = filename
            legacy_url = urljoin(info['base_url'], filename)
            resources.append(((site_ids,), legacy_url, resource))
        return resources<|MERGE_RESOLUTION|>--- conflicted
+++ resolved
@@ -425,15 +425,11 @@
             'date_of_transfer': ingest_utils.get_date_isoformat(track_get('date_of_transfer')),
             'sample_submission_date': ingest_utils.get_date_isoformat(track_get('date_of_transfer')),
             'data_generated': ingest_utils.get_date_isoformat(track_get('date_of_transfer_to_archive')),
-<<<<<<< HEAD
             'archive_ingestion_date': archive_ingestion_date,
             'license_id': apply_license(archive_ingestion_date),
-=======
-            'archive_ingestion_date': ingest_utils.get_date_isoformat(track_get('date_of_transfer_to_archive')),
             'data_type': track_get('data_type'),
             'description': track_get('description'),
             'folder_name': track_get('folder_name'),
->>>>>>> 62c77080
             'dataset_url': track_get('download'),
             'type': self.ckan_data_type,
             'private': True,
