--- conflicted
+++ resolved
@@ -54,17 +54,10 @@
     return flow_id
 
 
-<<<<<<< HEAD
 class BASEAmpliconsMetadata(BaseMetadata):
     auth = ('base', 'base')
     organization = 'bpa-ausmicro'
     ckan_data_type = 'base-genomics-amplicon'
-=======
-class AusMicroAmpliconsMetadata(AusMicroMetadata):
-    auth = ('ausmicro', 'ausmicro')
-    organization = 'bpa-ausmicro'
-    ckan_data_type = 'ausmicro-genomics-amplicon'
->>>>>>> 981f68d7
     omics = 'genomics'
     technology = 'amplicons'
     contextual_classes = common_context
@@ -245,17 +238,10 @@
         return resources
 
 
-<<<<<<< HEAD
 class BASEAmpliconsControlMetadata(BaseMetadata):
     auth = ('base', 'base')
     organization = 'bpa-ausmicro'
     ckan_data_type = 'base-genomics-amplicon-control'
-=======
-class AusMicroAmpliconsControlMetadata(BaseMetadata):
-    auth = ('ausmicro', 'ausmicro')
-    organization = 'bpa-ausmicro'
-    ckan_data_type = 'ausmicro-genomics-amplicon-control'
->>>>>>> 981f68d7
     omics = 'genomics'
     technology = 'amplicons-control'
     contextual_classes = common_context
@@ -341,17 +327,10 @@
         return resources
 
 
-<<<<<<< HEAD
 class BASEMetagenomicsMetadata(BaseMetadata):
     auth = ('base', 'base')
     organization = 'bpa-ausmicro'
     ckan_data_type = 'base-metagenomics'
-=======
-class AusMicroMetagenomicsMetadata(BaseMetadata):
-    auth = ('ausmicro', 'ausmicro')
-    organization = 'bpa-ausmicro'
-    ckan_data_type = 'ausmicro-metagenomics'
->>>>>>> 981f68d7
     omics = 'metagenomics'
     contextual_classes = common_context
     metadata_patterns = [r'^.*\.md5$', r'^.*_metadata.*.*\.xlsx$']
@@ -541,17 +520,10 @@
         return resources
 
 
-<<<<<<< HEAD
 class BASESiteImagesMetadata(BaseMetadata):
     auth = ('base', 'base')
     organization = 'bpa-ausmicro'
     ckan_data_type = 'base-site-image'
-=======
-class AusMicroSiteImagesMetadata(BaseMetadata):
-    auth = ('ausmicro', 'ausmicro')
-    organization = 'bpa-ausmicro'
-    ckan_data_type = 'ausmicro-site-image'
->>>>>>> 981f68d7
     contextual_classes = common_context
     metadata_patterns = [r'^.*\.md5$']
     omics = None
