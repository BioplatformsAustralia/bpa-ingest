import re
from glob import glob
from ...libs import ingest_utils
from ...libs.excel_wrapper import ExcelWrapper, make_field_definition as fld
from ...util import make_logger, one

logger = make_logger(__name__)


def date_or_str(v):
    d = ingest_utils.get_date_isoformat(v, silent=True)
    if d is not None:
        return d
    return v


class OMGSampleContextual(object):
    metadata_urls = ['https://downloads-qcif.bioplatforms.com/bpa/omg_staging/metadata/2020-04-07/']
    metadata_patterns = [re.compile(r'^OMG_samples_metadata.*\.xlsx$')]
    name = 'omg-sample-contextual'

    def __init__(self, path):
        self.sample_metadata = self._read_metadata(one(glob(path + '/*.xlsx')))

    def get(self, bpa_sample_id, bpa_library_id):
        if bpa_sample_id in self.sample_metadata:
            return self.sample_metadata[bpa_sample_id]
        logger.warning("no %s metadata available for: %s" % (type(self).__name__, repr(bpa_sample_id)))
        return {}

    def _read_metadata(self, fname):
        field_spec = [
            fld('bpa_sample_id', 'bpa_sample_id', coerce=ingest_utils.extract_ands_id),
            fld('voucher_id', 'voucher_id'),
            fld('tissue_number', 'tissue_number'),
            fld('institution_name', 'institution_name'),
            fld('tissue_collection', 'tissue_ collection'),
            fld('custodian', 'custodian'),
            fld('access_rights', 'access_rights'),
            fld('tissue_type', 'tissue_type'),
            fld('tissue_preservation', 'tissue_preservation'),
            fld('sample_quality', 'sample_quality'),
            fld('taxon_id', 'taxon_id', coerce=ingest_utils.get_int),
            fld('phylum', 'phylum'),
            fld('klass', 'class'),
            fld('order', 'order'),
            fld('family', 'family'),
            fld('genus', 'genus'),
            fld('species', 'species'),
            fld('subspecies', 'subspecies'),
            fld('common_name', 'common_name'),
            fld('identified_by', 'identified_by'),
            fld('collection_date', 'collection_date', coerce=date_or_str),
            fld('collector', 'collector'),
            fld('collection_method', 'collection_method'),
            fld('collector_sample_id', 'collector_sample_id'),
            fld('wild_captive', 'wild_captive'),
            fld('source_population', 'source_population'),
            fld('country', 'country'),
            fld('state_or_region', 'state_or_region'),
            fld('location_text', 'location_text'),
            fld('habitat', 'habitat'),
            fld('decimal_latitude', 'decimal_latitude'),
            fld('decimal_longitude', 'decimal_longitude'),
            fld('coord_uncertainty_metres', 'coord_uncertainty_metres'),
            fld('sex', 'sex'),
            fld('life_stage', 'life-stage'),
            fld('birth_date', 'birth_date', coerce=date_or_str),
            fld('death_date', 'death_date', coerce=date_or_str),
            fld('associated_media', 'associated_media'),
            fld('ancillary_notes', 'ancillary_notes'),
            fld('barcode_id', 'barcode_id'),
            fld('ala_specimen_url', 'ala_specimen_url'),
            fld('prior_genetics', 'prior_genetics'),
            fld('dna_extraction_date', 'dna_extraction_date', coerce=date_or_str),
            fld('dna_extracted_by', 'dna_extracted_by'),
            fld('dna_extraction_method', 'dna_extraction_method'),
            fld('dna_conc_ng_ul', 'dna_conc_ng_ul'),
            fld('taxonomic_group', 'taxonomic_group'),
            fld('genome_sample', 'genome_sample'),
            fld('genome_status', 'genome_status'),
            fld('phylogenomic_sample', 'phylogenomic_sample'),
            fld('phylogenomic_status', 'phylogenomic_status'),
            fld('conservation_sample', 'conservation_sample'),
            fld('conservation_status', 'conservation_status'),
            fld('trace_lab', 'trace_lab'),
            fld('type_status', 'type_status'),
        ]

        wrapper = ExcelWrapper(field_spec,
                               fname,
                               sheet_name=None,
                               header_length=1,
                               column_name_row_index=0,
                               suggest_template=True)
        for error in wrapper.get_errors():
            logger.error(error)

        name_mapping = {
            'decimal_longitude': 'longitude',
            'decimal_latitude': 'latitude',
            'klass': 'class',
        }

        sample_metadata = {}
        for row in wrapper.get_all():
            if not row.bpa_sample_id:
                continue
            # DO NOT COMMIT THIS GRAHAME
            if row.bpa_sample_id in sample_metadata:
                continue
<<<<<<< HEAD
            assert (row.bpa_sample_id not in sample_metadata)
=======
            assert(row.bpa_sample_id not in sample_metadata)
>>>>>>> 050ceee8
            bpa_sample_id = ingest_utils.extract_ands_id(row.bpa_sample_id)
            sample_metadata[bpa_sample_id] = row_meta = {}
            for field in row._fields:
                value = getattr(row, field)
                if field == 'bpa_sample_id':
                    continue
                row_meta[name_mapping.get(field, field)] = value
        return sample_metadata


class OMGLibraryContextual(object):
    # this spreadsheet was only used for early data.
    # for more recent data, it is included in the transfer metadata
    metadata_urls = ['https://downloads-qcif.bioplatforms.com/bpa/omg_staging/metadata/2020-04-07/']
    metadata_patterns = [re.compile(r'^OMG_library_metadata.*\.xlsx$')]
    name = 'omg-library-contextual'

    def __init__(self, path):
        self.library_metadata = self._read_metadata(one(glob(path + '/*.xlsx')))

    def get(self, bpa_sample_id, bpa_library_id):
        if bpa_library_id in self.library_metadata:
            return self.library_metadata[bpa_library_id]
        return {}

    def _read_metadata(self, fname):
        field_spec = [
            fld('bpa_library_id', 'bpa_library_id', coerce=ingest_utils.extract_ands_id),
            fld('bpa_sample_id', 'bpa_sample_id', coerce=ingest_utils.extract_ands_id),
            fld('library_type', 'library_type'),
            fld('library_prep_date', 'library_prep_date', coerce=ingest_utils.get_date_isoformat),
            fld('library_prepared_by', 'library_prepared_by'),
            fld('library_prep_method', 'library_prep_method'),
            fld('experimental_design', 'experimental_design'),
            fld('omg_project', 'omg_project'),
            fld('data_custodian', 'data_custodian'),
            fld('dna_treatment', 'dna_treatment'),
            fld('library_index_id', 'library_index_id'),
            fld('library_index_sequence', 'library_index_sequence'),
            fld('library_oligo_sequence', 'library_oligo_sequence'),
            fld('library_pcr_reps', 'library_pcr_reps'),
            fld('library_pcr_cycles', 'library_pcr_cycles'),
            fld('library_ng_ul', 'library_ng_ul'),
            fld('library_comments', 'library_comments'),
            fld('library_location', 'library_location'),
            fld('library_status', 'library_status'),
        ]
        wrapper = ExcelWrapper(field_spec,
                               fname,
                               sheet_name=None,
                               header_length=1,
                               column_name_row_index=0,
                               suggest_template=True)
        for error in wrapper.get_errors():
            logger.error(error)

        library_metadata = {}
        for row in wrapper.get_all():
            if not row.bpa_library_id:
                continue
            assert (row.bpa_library_id not in library_metadata)
            bpa_library_id = ingest_utils.extract_ands_id(row.bpa_library_id)
            library_metadata[bpa_library_id] = row_meta = {}
            for field in row._fields:
                value = getattr(row, field)
                if field == 'bpa_library_id' or field == 'bpa_sample_id':
                    continue
                row_meta[field] = value
        return library_metadata<|MERGE_RESOLUTION|>--- conflicted
+++ resolved
@@ -106,14 +106,7 @@
         for row in wrapper.get_all():
             if not row.bpa_sample_id:
                 continue
-            # DO NOT COMMIT THIS GRAHAME
-            if row.bpa_sample_id in sample_metadata:
-                continue
-<<<<<<< HEAD
             assert (row.bpa_sample_id not in sample_metadata)
-=======
-            assert(row.bpa_sample_id not in sample_metadata)
->>>>>>> 050ceee8
             bpa_sample_id = ingest_utils.extract_ands_id(row.bpa_sample_id)
             sample_metadata[bpa_sample_id] = row_meta = {}
             for field in row._fields:
