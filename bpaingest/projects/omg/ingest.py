--- conflicted
+++ resolved
@@ -665,8 +665,6 @@
                     'private': True,
                 })
                 obj.update(context)
-<<<<<<< HEAD
-=======
 
                 # remove obsoleted fields
                 obj.pop('library_index_id', False)
@@ -674,7 +672,7 @@
                 obj.pop('library_oligo_sequence', False)
 
                 self.generaliser.apply(obj)
->>>>>>> e5ae8c24
+
                 ingest_utils.add_spatial_extra(obj)
                 self.apply_location_generalisation(obj)
                 tag_names = ['exon-capture', 'raw']
