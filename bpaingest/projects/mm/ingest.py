

from unipath import Path
from urllib.parse import urljoin
from glob import glob

from ...util import make_logger, bpa_id_to_ckan_name, apply_license
from ...libs import ingest_utils
from ...abstract import BaseMetadata
from ...libs.excel_wrapper import make_field_definition as fld
from . import files
from . tracking import (MarineMicrobesGoogleTrackMetadata, MarineMicrobesTrackMetadata)
from .contextual import (MarineMicrobesSampleContextual, MarineMicrobesNCBIContextual)

import os
import re


logger = make_logger(__name__)

index_from_comment_re = re.compile(r'([G|A|T|C|-]{6,}_[G|A|T|C|-]{6,})')
index_from_comment_pilot_re = re.compile(r'_([G|A|T|C|-]{6,})_')

common_context = [MarineMicrobesSampleContextual, MarineMicrobesNCBIContextual]

read_lengths = {
    '16S': '300bp',
    'A16S': '300bp',
    '18S': '250bp'
}


def mm_amplicon_read_length(amplicon):
    return read_lengths[amplicon.upper()]


def index_from_comment(attrs):
    # return the index from a comment (for linkage on pilot data)
    # 34865_1_18S_UNSW_ATCTCAGG_GTAAGGAG_AWMVL
    # 21644_16S_UNSW_GTCAATTGACCG_AFGB7
    # 21644_A16S_UNSW_CGGAGCCT_TCGACTAG_AG27L
    for attr in attrs:
        if not attr:
            continue
        m = index_from_comment_re.search(attr)
        if not m:
            m = index_from_comment_pilot_re.search(attr)
        if not m:
            continue
        return m.groups()[0]


def build_mm_amplicon_linkage(index_linkage, flow_id, index):
    # build linkage, `index_linkage` indicates whether we need
    # to include index in the linkage
    if index_linkage:
        # strip out _ and - as usage inconsistent in pilot data
        return flow_id + '_' + index.replace('-', '').replace('_', '')
    return flow_id


def unique_spreadsheets(fnames):
    # project manager is updating submission sheets to correct errors
    # we want to keep the originals in case of any problems, so override
    # original with the update
    update_files = [t for t in fnames if '_UPDATE' in t]
    skip_files = set()
    for fname in update_files:
        skip_files.add(fname.replace('_UPDATE', ''))
    return [t for t in fnames if t not in skip_files]


class BaseMarineMicrobesMetadata(BaseMetadata):
    def __init__(self, *args, **kwargs):
        super(BaseMarineMicrobesMetadata, self).__init__(*args, **kwargs)
        self.google_track_meta = MarineMicrobesGoogleTrackMetadata()
        self.track_meta = MarineMicrobesTrackMetadata(self.tracker_filename)

    def extract_bpam_metadata(self, track_meta):
        fields = ('archive_ingestion_date', 'contextual_data_submission_date', 'data_generated', 'sample_submission_date', 'submitter', 'work_order')
        return dict((t, track_meta.get(t, '')) for t in fields)


class BaseMarineMicrobesAmpliconsMetadata(BaseMarineMicrobesMetadata):
    auth = ('marine', 'marine')
    organization = 'bpa-marine-microbes'
    ckan_data_type = 'mm-genomics-amplicon'
    omics = 'genomics'
    contextual_classes = common_context
    metadata_patterns = [r'^.*\.md5', r'^.*_metadata.*.*\.xlsx']
    resource_linkage = ('bpa_id', 'mm_amplicon_linkage')
    spreadsheet = {
        'fields': [
            fld("bpa_id", re.compile(r'^.*sample unique id$'), coerce=ingest_utils.extract_bpa_id),
            fld("sample_extraction_id", "Sample extraction ID"),
            fld("target", "Target"),
            fld("dilution_used", "Dilution used", coerce=ingest_utils.fix_date_interval),
            fld("reads", re.compile(r"^# of (raw )?reads$")),
            fld("analysis_software_version", "AnalysisSoftwareVersion"),
            fld("comments", re.compile(r'^comments')),
            fld("sample_name_on_sample_sheet", "Sample name on sample sheet"),
            # special case: we merge these together (and throw a hard error if more than one has data for a given row)
            fld("pass_fail", "P=pass, F=fail"),
            fld("pass_fail_neat", "1:10 PCR, P=pass, F=fail"),
            fld("pass_fail_10", "1:100 PCR, P=pass, F=fail"),
            fld("pass_fail_100", "neat PCR, P=pass, F=fail"),
        ],
        'options': {
            'header_length': 2,
            'column_name_row_index': 1,
        }
    }
    md5 = {
        'match': [files.amplicon_filename_re],
        'skip': [files.amplicon_control_filename_re],
    }

    def __init__(self, metadata_path, contextual_metadata=None, metadata_info=None):
        super(BaseMarineMicrobesAmpliconsMetadata, self).__init__()
        self.path = Path(metadata_path)
        self.contextual_metadata = contextual_metadata
        self.metadata_info = metadata_info

    def _get_packages(self):
        xlsx_re = re.compile(r'^.*_(\w+)_metadata.*\.xlsx$')

        def get_flow_id(fname):
            m = xlsx_re.match(fname)
            if not m:
                raise Exception("unable to find flowcell for filename: `%s'" % (fname))
            return m.groups()[0]

        logger.info("Ingesting Marine Microbes metadata from {0}".format(self.path))
        packages = []
        for fname in unique_spreadsheets(glob(self.path + '/*.xlsx')):
            base_fname = os.path.basename(fname)
            logger.info("Processing Marine Microbes metadata file {0}".format(os.path.basename(fname)))
            flow_id = get_flow_id(fname)
            # the pilot data needs increased linkage, due to multiple trials on the same BPA ID
            index_linkage = base_fname in self.index_linkage_spreadsheets
            for row in BaseMarineMicrobesAmpliconsMetadata.parse_spreadsheet(fname, self.metadata_info):
                bpa_id = row.bpa_id
                if bpa_id is None:
                    continue
                track_meta = self.track_meta.get(bpa_id)
                google_track_meta = self.google_track_meta.get(row.ticket)
                obj = self.extract_bpam_metadata(track_meta)
                index = index_from_comment([row.comments, row.sample_name_on_sample_sheet])
                mm_amplicon_linkage = build_mm_amplicon_linkage(index_linkage, flow_id, index)
                name = bpa_id_to_ckan_name(bpa_id.split('.')[-1], self.ckan_data_type + '-' + self.amplicon, mm_amplicon_linkage)
                archive_ingestion_date = ingest_utils.get_date_isoformat(track_meta.date_of_transfer_to_archive)

                obj.update({
                    'name': name,
                    'id': name,
                    'bpa_id': bpa_id,
                    'flow_id': flow_id,
                    'mm_amplicon_linkage': mm_amplicon_linkage,
                    'sample_extraction_id': ingest_utils.make_sample_extraction_id(row.sample_extraction_id, bpa_id),
                    'read_length': mm_amplicon_read_length(self.amplicon),
                    'target': row.target,
                    'pass_fail': ingest_utils.merge_pass_fail(row),
                    'dilution_used': row.dilution_used,
                    'reads': row.reads,
                    'analysis_software_version': row.analysis_software_version,
                    'amplicon': self.amplicon,
                    'notes': 'Marine Microbes Amplicons %s %s %s' % (self.amplicon, bpa_id, flow_id),
                    'title': 'Marine Microbes Amplicons %s %s %s' % (self.amplicon, bpa_id, flow_id),
                    'omics': 'Genomics',
                    'analytical_platform': 'MiSeq',
<<<<<<< HEAD
                    'date_of_transfer': ingest_utils.get_date_isoformat(track_meta.date_of_transfer),
                    'data_type': track_meta.data_type,
                    'description': track_meta.description,
                    'folder_name': track_meta.folder_name,
                    'sample_submission_date': ingest_utils.get_date_isoformat(track_meta.date_of_transfer),
                    'contextual_data_submission_date': None,
                    'data_generated': ingest_utils.get_date_isoformat(track_meta.date_of_transfer_to_archive),
                    'archive_ingestion_date': archive_ingestion_date,
                    'license': apply_license(archive_ingestion_date),
                    'dataset_url': track_meta.download,
=======
                    'date_of_transfer': ingest_utils.get_date_isoformat(google_track_meta.date_of_transfer),
                    'data_type': google_track_meta.data_type,
                    'description': google_track_meta.description,
                    'folder_name': google_track_meta.folder_name,
                    'sample_submission_date': ingest_utils.get_date_isoformat(google_track_meta.date_of_transfer),
                    'data_generated': ingest_utils.get_date_isoformat(google_track_meta.date_of_transfer_to_archive),
                    'archive_ingestion_date': ingest_utils.get_date_isoformat(google_track_meta.date_of_transfer_to_archive),
                    'dataset_url': google_track_meta.download,
>>>>>>> e5afcecd
                    'ticket': row.ticket,
                    'facility': row.facility_code.upper(),
                    'type': self.ckan_data_type,
                    'comments': row.comments,
                    'private': True,
                })
                for contextual_source in self.contextual_metadata:
                    obj.update(contextual_source.get(bpa_id))
                ingest_utils.add_spatial_extra(obj)
                tag_names = ['amplicons', self.amplicon]
                if obj.get('sample_type'):
                    tag_names.append(obj['sample_type'])
                obj['tags'] = [{'name': t} for t in tag_names]
                packages.append(obj)
        return packages

    def _get_resources(self):
        logger.info("Ingesting MM md5 file information from {0}".format(self.path))
        resources = []
        for md5_file in glob(self.path + '/*.md5'):
            index_linkage = os.path.basename(md5_file) in self.index_linkage_md5s
            logger.info("Processing md5 file {} {}".format(md5_file, index_linkage))
            for filename, md5, file_info in self.parse_md5file(md5_file):
                resource = file_info.copy()
                resource['md5'] = resource['id'] = md5
                resource['name'] = filename
                resource['resource_type'] = self.ckan_data_type
                for contextual_source in self.contextual_metadata:
                    resource.update(contextual_source.filename_metadata(filename))
                bpa_id = ingest_utils.extract_bpa_id(file_info.get('id'))
                xlsx_info = self.metadata_info[os.path.basename(md5_file)]
                legacy_url = urljoin(xlsx_info['base_url'], filename)
                resources.append(((bpa_id, build_mm_amplicon_linkage(index_linkage, resource['flow_id'], resource['index'])), legacy_url, resource))
        return resources


class MarineMicrobesGenomicsAmplicons16SMetadata(BaseMarineMicrobesAmpliconsMetadata):
    amplicon = '16s'
    technology = 'amplicons-16s'
    index_linkage_spreadsheets = ('MM_Pilot_1_16S_UNSW_AFGB7_metadata.xlsx',)
    index_linkage_md5s = ('MM_1_16S_UNSW_AFGB7_checksums.md5',)
    metadata_urls = [
        'https://downloads-qcif.bioplatforms.com/bpa/marine_microbes/raw/amplicons/16s/'
    ]
    metadata_url_components = ('facility_code', 'ticket')
    tracker_filename = 'Amplicon16STrack'


class MarineMicrobesGenomicsAmpliconsA16SMetadata(BaseMarineMicrobesAmpliconsMetadata):
    amplicon = 'a16s'
    technology = 'amplicons-a16s'
    index_linkage_spreadsheets = ('MM-Pilot_A16S_UNSW_AG27L_metadata_UPDATE.xlsx',)
    index_linkage_md5s = ('MM_Pilot_A16S_UNSW_AG27L_checksums.md5',)
    metadata_urls = [
        'https://downloads-qcif.bioplatforms.com/bpa/marine_microbes/raw/amplicons/a16s/'
    ]
    metadata_url_components = ('facility_code', 'ticket')
    tracker_filename = 'AmpliconA16STrack'


class MarineMicrobesGenomicsAmplicons18SMetadata(BaseMarineMicrobesAmpliconsMetadata):
    amplicon = '18s'
    technology = 'amplicons-18s'
    index_linkage_spreadsheets = ('MM_Pilot_18S_UNSW_AGGNB_metadata.xlsx',)
    index_linkage_md5s = ('MM_18S_UNSW_AGGNB_checksums.md5',)
    metadata_urls = [
        'https://downloads-qcif.bioplatforms.com/bpa/marine_microbes/raw/amplicons/18s/'
    ]
    metadata_url_components = ('facility_code', 'ticket')
    tracker_filename = 'Amplicon18STrack'


class BaseMarineMicrobesAmpliconsControlMetadata(BaseMarineMicrobesMetadata):
    auth = ('marine', 'marine')
    organization = 'bpa-marine-microbes'
    ckan_data_type = 'mm-genomics-amplicon-control'
    omics = 'genomics'
    contextual_classes = []
    metadata_patterns = [r'^.*\.md5']
    resource_linkage = ('amplicon', 'flow_id')
    md5 = {
        'match': [files.amplicon_control_filename_re],
        'skip': [files.amplicon_filename_re],
    }

    def __init__(self, metadata_path, contextual_metadata=None, metadata_info=None):
        super(BaseMarineMicrobesAmpliconsControlMetadata, self).__init__()
        self.path = Path(metadata_path)
        self.metadata_info = metadata_info

    def md5_lines(self):
        logger.info("Ingesting MM md5 file information from {0}".format(self.path))
        for md5_file in glob(self.path + '/*.md5'):
            logger.info("Processing md5 file {}".format(md5_file))
            for filename, md5, file_info in self.parse_md5file(md5_file):
                yield filename, md5, md5_file, file_info

    def _get_packages(self):
        flow_id_ticket = dict((t['flow_id'], self.metadata_info[os.path.basename(fname)]) for _, _, fname, t in self.md5_lines())
        packages = []
        for flow_id, info in sorted(flow_id_ticket.items()):
            obj = {}
            name = bpa_id_to_ckan_name('control', self.ckan_data_type + '-' + self.amplicon, flow_id).lower()
<<<<<<< HEAD
            track_meta = self.track_meta.get(info['ticket'])
            archive_ingestion_date = ingest_utils.get_date_isoformat(track_meta.date_of_transfer_to_archive)

=======
            google_track_meta = self.google_track_meta.get(info['ticket'])
>>>>>>> e5afcecd
            obj.update({
                'name': name,
                'id': name,
                'flow_id': flow_id,
                'notes': 'Marine Microbes Amplicons Control %s %s' % (self.amplicon, flow_id),
                'title': 'Marine Microbes Amplicons Control %s %s' % (self.amplicon, flow_id),
                'omics': 'Genomics',
                'analytical_platform': 'MiSeq',
                'read_length': mm_amplicon_read_length(self.amplicon),
<<<<<<< HEAD
                'date_of_transfer': ingest_utils.get_date_isoformat(track_meta.date_of_transfer),
                'data_type': track_meta.data_type,
                'description': track_meta.description,
                'folder_name': track_meta.folder_name,
                'sample_submission_date': ingest_utils.get_date_isoformat(track_meta.date_of_transfer),
                'contextual_data_submission_date': None,
                'data_generated': ingest_utils.get_date_isoformat(track_meta.date_of_transfer_to_archive),
                'archive_ingestion_date': archive_ingestion_date,
                'license': apply_license(archive_ingestion_date),
                'dataset_url': track_meta.download,
=======
                'date_of_transfer': ingest_utils.get_date_isoformat(google_track_meta.date_of_transfer),
                'data_type': google_track_meta.data_type,
                'description': google_track_meta.description,
                'folder_name': google_track_meta.folder_name,
                'sample_submission_date': ingest_utils.get_date_isoformat(google_track_meta.date_of_transfer),
                'data_generated': ingest_utils.get_date_isoformat(google_track_meta.date_of_transfer_to_archive),
                'archive_ingestion_date': ingest_utils.get_date_isoformat(google_track_meta.date_of_transfer_to_archive),
                'dataset_url': google_track_meta.download,
>>>>>>> e5afcecd
                'ticket': info['ticket'],
                'facility': info['facility_code'].upper(),
                'amplicon': self.amplicon,
                'type': self.ckan_data_type,
                'private': True,
            })
            ingest_utils.add_spatial_extra(obj)
            tag_names = ['amplicons-control', self.amplicon, 'raw']
            obj['tags'] = [{'name': t} for t in tag_names]
            packages.append(obj)
        return packages

    def _get_resources(self):
        resources = []
        for filename, md5, md5_file, file_info in self.md5_lines():
            resource = file_info.copy()
            resource['md5'] = resource['id'] = md5
            resource['name'] = filename
            resource['resource_type'] = self.ckan_data_type
            xlsx_info = self.metadata_info[os.path.basename(md5_file)]
            legacy_url = urljoin(xlsx_info['base_url'], filename)
            resources.append(((self.amplicon, resource['flow_id']), legacy_url, resource))
        return resources


class MarineMicrobesGenomicsAmplicons16SControlMetadata(BaseMarineMicrobesAmpliconsControlMetadata):
    amplicon = '16s'
    technology = 'amplicons-control-16s'
    metadata_urls = [
        'https://downloads-qcif.bioplatforms.com/bpa/marine_microbes/raw/amplicons/16s/'
    ]
    metadata_url_components = ('facility_code', 'ticket')
    tracker_filename = 'Amplicon16STrack'


class MarineMicrobesGenomicsAmpliconsA16SControlMetadata(BaseMarineMicrobesAmpliconsControlMetadata):
    amplicon = 'a16s'
    technology = 'amplicons-control-a16s'
    metadata_urls = [
        'https://downloads-qcif.bioplatforms.com/bpa/marine_microbes/raw/amplicons/a16s/'
    ]
    metadata_url_components = ('facility_code', 'ticket')
    tracker_filename = 'AmpliconA16STrack'


class MarineMicrobesGenomicsAmplicons18SControlMetadata(BaseMarineMicrobesAmpliconsControlMetadata):
    amplicon = '18s'
    technology = 'amplicons-control-18s'
    metadata_urls = [
        'https://downloads-qcif.bioplatforms.com/bpa/marine_microbes/raw/amplicons/18s/'
    ]
    metadata_url_components = ('facility_code', 'ticket')
    tracker_filename = 'Amplicon18STrack'


class MarineMicrobesMetagenomicsMetadata(BaseMarineMicrobesMetadata):
    auth = ('marine', 'marine')
    organization = 'bpa-marine-microbes'
    ckan_data_type = 'mm-metagenomics'
    omics = 'metagenomics'
    contextual_classes = common_context
    metadata_patterns = [r'^.*\.md5', r'^.*_metadata.*\.xlsx']
    metadata_urls = [
        'https://downloads-qcif.bioplatforms.com/bpa/marine_microbes/raw/metagenomics/'
    ]
    metadata_url_components = ('facility_code', 'ticket')
    tracker_filename = 'MetagenomicsTrack'
    spreadsheet = {
        'fields': [
            fld("bpa_id", re.compile(r'^.*sample unique id$'), coerce=ingest_utils.extract_bpa_id),
            fld("sample_extraction_id", "Sample extraction ID"),
            fld("insert_size_range", "Insert size range"),
            fld("library_construction_protocol", "Library construction protocol"),
            fld("sequencer", "Sequencer"),
            fld("analysis_software_version", ("casava version", "bcl2fastq2", re.compile(r'^software[ &]+version$'))),
        ],
        'options': {
            'header_length': 2,
            'column_name_row_index': 1,
        }
    }
    md5 = {
        'match': [files.metagenomics_filename_re, files.metagenomics_filename_v2_re],
        'skip': None,
    }

    def __init__(self, metadata_path, contextual_metadata=None, metadata_info=None):
        super(MarineMicrobesMetagenomicsMetadata, self).__init__()
        self.path = Path(metadata_path)
        self.contextual_metadata = contextual_metadata
        self.metadata_info = metadata_info

    def _get_packages(self):
        logger.info("Ingesting Marine Microbes metadata from {0}".format(self.path))
        packages = []
        for fname in unique_spreadsheets(glob(self.path + '/*.xlsx')):
            logger.info("Processing Marine Microbes metadata file {0}".format(os.path.basename(fname)))
            for row in MarineMicrobesMetagenomicsMetadata.parse_spreadsheet(fname, self.metadata_info):
                bpa_id = row.bpa_id
                if bpa_id is None:
                    continue
                track_meta = self.track_meta.get(bpa_id)
                google_track_meta = self.google_track_meta.get(row.ticket)
                obj = self.extract_bpam_metadata(track_meta)
                name = bpa_id_to_ckan_name(bpa_id.split('.')[-1], self.ckan_data_type)
                archive_ingestion_date = ingest_utils.get_date_isoformat(track_meta.date_of_transfer_to_archive)

                obj.update({
                    'name': name,
                    'id': name,
                    'bpa_id': bpa_id,
                    'notes': 'Marine Microbes Metagenomics %s' % (bpa_id),
                    'title': 'Marine Microbes Metagenomics %s' % (bpa_id),
                    'omics': 'metagenomics',
                    'analytical_platform': 'HiSeq',
                    'read_length': '250bp',
<<<<<<< HEAD
                    'date_of_transfer': ingest_utils.get_date_isoformat(track_meta.date_of_transfer),
                    'data_type': track_meta.data_type,
                    'description': track_meta.description,
                    'folder_name': track_meta.folder_name,
                    'sample_submission_date': ingest_utils.get_date_isoformat(track_meta.date_of_transfer),
                    'contextual_data_submission_date': None,
                    'data_generated': ingest_utils.get_date_isoformat(track_meta.date_of_transfer_to_archive),
                    'archive_ingestion_date': archive_ingestion_date,
                    'license': apply_license(archive_ingestion_date),
                    'dataset_url': track_meta.download,
=======
                    'date_of_transfer': ingest_utils.get_date_isoformat(google_track_meta.date_of_transfer),
                    'data_type': google_track_meta.data_type,
                    'description': google_track_meta.description,
                    'folder_name': google_track_meta.folder_name,
                    'sample_submission_date': ingest_utils.get_date_isoformat(google_track_meta.date_of_transfer),
                    'data_generated': ingest_utils.get_date_isoformat(google_track_meta.date_of_transfer_to_archive),
                    'archive_ingestion_date': ingest_utils.get_date_isoformat(google_track_meta.date_of_transfer_to_archive),
                    'dataset_url': google_track_meta.download,
>>>>>>> e5afcecd
                    'sample_extraction_id': ingest_utils.make_sample_extraction_id(row.sample_extraction_id, bpa_id),
                    'insert_size_range': row.insert_size_range,
                    'library_construction_protocol': row.library_construction_protocol,
                    'sequencer': row.sequencer,
                    'analysis_software_version': row.analysis_software_version,
                    'ticket': row.ticket,
                    'facility': row.facility_code.upper(),
                    'type': self.ckan_data_type,
                    'private': True,
                })
                for contextual_source in self.contextual_metadata:
                    obj.update(contextual_source.get(bpa_id))
                ingest_utils.add_spatial_extra(obj)
                tag_names = ['metagenomics', 'raw']
                if obj.get('sample_type'):
                    tag_names.append(obj['sample_type'])
                obj['tags'] = [{'name': t} for t in tag_names]
                packages.append(obj)
        return packages

    def _get_resources(self):
        logger.info("Ingesting MM md5 file information from {0}".format(self.path))
        resources = []
        for md5_file in glob(self.path + '/*.md5'):
            logger.info("Processing md5 file {0}".format(md5_file))
            for filename, md5, file_info in self.parse_md5file(md5_file):
                resource = file_info.copy()
                resource['md5'] = resource['id'] = md5
                resource['name'] = filename
                resource['resource_type'] = self.ckan_data_type
                for contextual_source in self.contextual_metadata:
                    resource.update(contextual_source.filename_metadata(filename))
                bpa_id = ingest_utils.extract_bpa_id(file_info.get('id'))
                xlsx_info = self.metadata_info[os.path.basename(md5_file)]
                legacy_url = urljoin(xlsx_info['base_url'], filename)
                resources.append(((bpa_id,), legacy_url, resource))
        return resources


class MarineMicrobesMetatranscriptomeMetadata(BaseMarineMicrobesMetadata):
    auth = ('marine', 'marine')
    organization = 'bpa-marine-microbes'
    ckan_data_type = 'mm-metatranscriptome'
    contextual_classes = common_context
    omics = 'metatranscriptomics'
    metadata_patterns = [r'^.*\.md5', r'^.*_metadata.*\.xlsx']
    metadata_urls = [
        'https://downloads-qcif.bioplatforms.com/bpa/marine_microbes/raw/metatranscriptome/'
    ]
    metadata_url_components = ('facility_code', 'ticket')
    tracker_filename = 'MetatranscriptomeTrack'
    spreadsheet = {
        'fields': [
            fld("bpa_id", re.compile(r'^.*sample unique id$'), coerce=ingest_utils.extract_bpa_id),
            fld("sample_extraction_id", "Sample extraction ID"),
            fld("insert_size_range", "Insert size range"),
            fld("library_construction_protocol", "Library construction protocol"),
            fld("sequencer", "Sequencer"),
            fld("analysis_software_version", "CASAVA version"),
        ],
        'options': {
            'header_length': 2,
            'column_name_row_index': 1,
        }
    }
    md5 = {
        'match': [files.metatranscriptome_filename_re, files.metatranscriptome_filename2_re],
        'skip': None,
    }

    def __init__(self, metadata_path, contextual_metadata=None, metadata_info=None):
        super(MarineMicrobesMetatranscriptomeMetadata, self).__init__()
        self.path = Path(metadata_path)
        self.contextual_metadata = contextual_metadata
        self.metadata_info = metadata_info

    def _get_packages(self):
        logger.info("Ingesting Marine Microbes Transcriptomics metadata from {0}".format(self.path))
        packages = []
        # duplicate rows are an issue in this project. we filter them out by uniquifying
        # this is harmless as they have to precisly match, and BPA_ID is the primary key
        all_rows = set()
        for fname in unique_spreadsheets(glob(self.path + '/*.xlsx')):
            logger.info("Processing Marine Microbes Transcriptomics metadata file {0}".format(os.path.basename(fname)))
            for row in MarineMicrobesMetatranscriptomeMetadata.parse_spreadsheet(fname, self.metadata_info):
                all_rows.add(row)
        for row in all_rows:
            bpa_id = row.bpa_id
            if bpa_id is None:
                continue
            track_meta = self.track_meta.get(bpa_id)
            google_track_meta = self.google_track_meta.get(row.ticket)
            obj = self.extract_bpam_metadata(track_meta)
            name = bpa_id_to_ckan_name(bpa_id.split('.')[-1], self.ckan_data_type)
            archive_ingestion_date = ingest_utils.get_date_isoformat(track_meta.date_of_transfer_to_archive)

            obj.update({
                'name': name,
                'id': name,
                'bpa_id': bpa_id,
                'notes': 'Marine Microbes Metatranscriptome %s' % (bpa_id),
                'title': 'Marine Microbes Metatranscriptome %s' % (bpa_id),
                'omics': 'metatranscriptomics',
                'analytical_platform': 'HiSeq',
                'read_length': '250bp',  # to be confirmed by Jason Koval
<<<<<<< HEAD
                'date_of_transfer': ingest_utils.get_date_isoformat(track_meta.date_of_transfer),
                'data_type': track_meta.data_type,
                'description': track_meta.description,
                'folder_name': track_meta.folder_name,
                'sample_submission_date': ingest_utils.get_date_isoformat(track_meta.date_of_transfer),
                'contextual_data_submission_date': None,
                'data_generated': ingest_utils.get_date_isoformat(track_meta.date_of_transfer_to_archive),
                'archive_ingestion_date': archive_ingestion_date,
                'license': apply_license(archive_ingestion_date),
                'dataset_url': track_meta.download,
=======
                'date_of_transfer': ingest_utils.get_date_isoformat(google_track_meta.date_of_transfer),
                'data_type': google_track_meta.data_type,
                'description': google_track_meta.description,
                'folder_name': google_track_meta.folder_name,
                'sample_submission_date': ingest_utils.get_date_isoformat(google_track_meta.date_of_transfer),
                'data_generated': ingest_utils.get_date_isoformat(google_track_meta.date_of_transfer_to_archive),
                'archive_ingestion_date': ingest_utils.get_date_isoformat(google_track_meta.date_of_transfer_to_archive),
                'dataset_url': google_track_meta.download,
>>>>>>> e5afcecd
                'sample_extraction_id': ingest_utils.make_sample_extraction_id(row.sample_extraction_id, bpa_id),
                'insert_size_range': row.insert_size_range,
                'library_construction_protocol': row.library_construction_protocol,
                'sequencer': row.sequencer,
                'analysis_software_version': row.analysis_software_version,
                'ticket': row.ticket,
                'facility': row.facility_code.upper(),
                'type': self.ckan_data_type,
                'private': True,
            })
            for contextual_source in self.contextual_metadata:
                obj.update(contextual_source.get(bpa_id))
            ingest_utils.add_spatial_extra(obj)
            tag_names = ['metatranscriptome', 'raw']
            if obj.get('sample_type'):
                tag_names.append(obj['sample_type'])
            obj['tags'] = [{'name': t} for t in tag_names]
            packages.append(obj)
        return packages

    def _get_resources(self):
        logger.info("Ingesting MM md5 file information from {0}".format(self.path))
        resources = []
        for md5_file in glob(self.path + '/*.md5'):
            logger.info("Processing md5 file {0}".format(md5_file))
            for filename, md5, file_info in self.parse_md5file(md5_file):
                resource = file_info.copy()
                resource['md5'] = resource['id'] = md5
                resource['name'] = filename
                resource['resource_type'] = self.ckan_data_type
                for contextual_source in self.contextual_metadata:
                    resource.update(contextual_source.filename_metadata(filename))
                bpa_id = ingest_utils.extract_bpa_id(file_info.get('id'))
                xlsx_info = self.metadata_info[os.path.basename(md5_file)]
                legacy_url = urljoin(xlsx_info['base_url'], filename)
                resources.append(((bpa_id,), legacy_url, resource))
        return resources<|MERGE_RESOLUTION|>--- conflicted
+++ resolved
@@ -148,7 +148,7 @@
                 index = index_from_comment([row.comments, row.sample_name_on_sample_sheet])
                 mm_amplicon_linkage = build_mm_amplicon_linkage(index_linkage, flow_id, index)
                 name = bpa_id_to_ckan_name(bpa_id.split('.')[-1], self.ckan_data_type + '-' + self.amplicon, mm_amplicon_linkage)
-                archive_ingestion_date = ingest_utils.get_date_isoformat(track_meta.date_of_transfer_to_archive)
+                archive_ingestion_date = ingest_utils.get_date_isoformat(google_track_meta.date_of_transfer_to_archive)
 
                 obj.update({
                     'name': name,
@@ -168,27 +168,15 @@
                     'title': 'Marine Microbes Amplicons %s %s %s' % (self.amplicon, bpa_id, flow_id),
                     'omics': 'Genomics',
                     'analytical_platform': 'MiSeq',
-<<<<<<< HEAD
-                    'date_of_transfer': ingest_utils.get_date_isoformat(track_meta.date_of_transfer),
-                    'data_type': track_meta.data_type,
-                    'description': track_meta.description,
-                    'folder_name': track_meta.folder_name,
-                    'sample_submission_date': ingest_utils.get_date_isoformat(track_meta.date_of_transfer),
-                    'contextual_data_submission_date': None,
-                    'data_generated': ingest_utils.get_date_isoformat(track_meta.date_of_transfer_to_archive),
-                    'archive_ingestion_date': archive_ingestion_date,
-                    'license': apply_license(archive_ingestion_date),
-                    'dataset_url': track_meta.download,
-=======
                     'date_of_transfer': ingest_utils.get_date_isoformat(google_track_meta.date_of_transfer),
                     'data_type': google_track_meta.data_type,
                     'description': google_track_meta.description,
                     'folder_name': google_track_meta.folder_name,
                     'sample_submission_date': ingest_utils.get_date_isoformat(google_track_meta.date_of_transfer),
                     'data_generated': ingest_utils.get_date_isoformat(google_track_meta.date_of_transfer_to_archive),
-                    'archive_ingestion_date': ingest_utils.get_date_isoformat(google_track_meta.date_of_transfer_to_archive),
+                    'archive_ingestion_date': archive_ingestion_date,
+                    'license': apply_license(archive_ingestion_date),
                     'dataset_url': google_track_meta.download,
->>>>>>> e5afcecd
                     'ticket': row.ticket,
                     'facility': row.facility_code.upper(),
                     'type': self.ckan_data_type,
@@ -292,13 +280,11 @@
         for flow_id, info in sorted(flow_id_ticket.items()):
             obj = {}
             name = bpa_id_to_ckan_name('control', self.ckan_data_type + '-' + self.amplicon, flow_id).lower()
-<<<<<<< HEAD
             track_meta = self.track_meta.get(info['ticket'])
-            archive_ingestion_date = ingest_utils.get_date_isoformat(track_meta.date_of_transfer_to_archive)
-
-=======
             google_track_meta = self.google_track_meta.get(info['ticket'])
->>>>>>> e5afcecd
+
+            archive_ingestion_date = ingest_utils.get_date_isoformat(google_track_meta.date_of_transfer_to_archive)
+
             obj.update({
                 'name': name,
                 'id': name,
@@ -308,27 +294,15 @@
                 'omics': 'Genomics',
                 'analytical_platform': 'MiSeq',
                 'read_length': mm_amplicon_read_length(self.amplicon),
-<<<<<<< HEAD
-                'date_of_transfer': ingest_utils.get_date_isoformat(track_meta.date_of_transfer),
-                'data_type': track_meta.data_type,
-                'description': track_meta.description,
-                'folder_name': track_meta.folder_name,
-                'sample_submission_date': ingest_utils.get_date_isoformat(track_meta.date_of_transfer),
-                'contextual_data_submission_date': None,
-                'data_generated': ingest_utils.get_date_isoformat(track_meta.date_of_transfer_to_archive),
-                'archive_ingestion_date': archive_ingestion_date,
-                'license': apply_license(archive_ingestion_date),
-                'dataset_url': track_meta.download,
-=======
                 'date_of_transfer': ingest_utils.get_date_isoformat(google_track_meta.date_of_transfer),
                 'data_type': google_track_meta.data_type,
                 'description': google_track_meta.description,
                 'folder_name': google_track_meta.folder_name,
                 'sample_submission_date': ingest_utils.get_date_isoformat(google_track_meta.date_of_transfer),
                 'data_generated': ingest_utils.get_date_isoformat(google_track_meta.date_of_transfer_to_archive),
-                'archive_ingestion_date': ingest_utils.get_date_isoformat(google_track_meta.date_of_transfer_to_archive),
+                'archive_ingestion_date': archive_ingestion_date,
+                'license': apply_license(archive_ingestion_date),
                 'dataset_url': google_track_meta.download,
->>>>>>> e5afcecd
                 'ticket': info['ticket'],
                 'facility': info['facility_code'].upper(),
                 'amplicon': self.amplicon,
@@ -434,7 +408,7 @@
                 google_track_meta = self.google_track_meta.get(row.ticket)
                 obj = self.extract_bpam_metadata(track_meta)
                 name = bpa_id_to_ckan_name(bpa_id.split('.')[-1], self.ckan_data_type)
-                archive_ingestion_date = ingest_utils.get_date_isoformat(track_meta.date_of_transfer_to_archive)
+                archive_ingestion_date = ingest_utils.get_date_isoformat(google_track_meta.date_of_transfer_to_archive)
 
                 obj.update({
                     'name': name,
@@ -445,27 +419,15 @@
                     'omics': 'metagenomics',
                     'analytical_platform': 'HiSeq',
                     'read_length': '250bp',
-<<<<<<< HEAD
-                    'date_of_transfer': ingest_utils.get_date_isoformat(track_meta.date_of_transfer),
-                    'data_type': track_meta.data_type,
-                    'description': track_meta.description,
-                    'folder_name': track_meta.folder_name,
-                    'sample_submission_date': ingest_utils.get_date_isoformat(track_meta.date_of_transfer),
-                    'contextual_data_submission_date': None,
-                    'data_generated': ingest_utils.get_date_isoformat(track_meta.date_of_transfer_to_archive),
-                    'archive_ingestion_date': archive_ingestion_date,
-                    'license': apply_license(archive_ingestion_date),
-                    'dataset_url': track_meta.download,
-=======
                     'date_of_transfer': ingest_utils.get_date_isoformat(google_track_meta.date_of_transfer),
                     'data_type': google_track_meta.data_type,
                     'description': google_track_meta.description,
                     'folder_name': google_track_meta.folder_name,
                     'sample_submission_date': ingest_utils.get_date_isoformat(google_track_meta.date_of_transfer),
                     'data_generated': ingest_utils.get_date_isoformat(google_track_meta.date_of_transfer_to_archive),
-                    'archive_ingestion_date': ingest_utils.get_date_isoformat(google_track_meta.date_of_transfer_to_archive),
+                    'archive_ingestion_date': archive_ingestion_date,
+                    'license': apply_license(archive_ingestion_date),
                     'dataset_url': google_track_meta.download,
->>>>>>> e5afcecd
                     'sample_extraction_id': ingest_utils.make_sample_extraction_id(row.sample_extraction_id, bpa_id),
                     'insert_size_range': row.insert_size_range,
                     'library_construction_protocol': row.library_construction_protocol,
@@ -560,7 +522,7 @@
             google_track_meta = self.google_track_meta.get(row.ticket)
             obj = self.extract_bpam_metadata(track_meta)
             name = bpa_id_to_ckan_name(bpa_id.split('.')[-1], self.ckan_data_type)
-            archive_ingestion_date = ingest_utils.get_date_isoformat(track_meta.date_of_transfer_to_archive)
+            archive_ingestion_date = ingest_utils.get_date_isoformat(google_track_meta.date_of_transfer_to_archive)
 
             obj.update({
                 'name': name,
@@ -571,27 +533,15 @@
                 'omics': 'metatranscriptomics',
                 'analytical_platform': 'HiSeq',
                 'read_length': '250bp',  # to be confirmed by Jason Koval
-<<<<<<< HEAD
-                'date_of_transfer': ingest_utils.get_date_isoformat(track_meta.date_of_transfer),
-                'data_type': track_meta.data_type,
-                'description': track_meta.description,
-                'folder_name': track_meta.folder_name,
-                'sample_submission_date': ingest_utils.get_date_isoformat(track_meta.date_of_transfer),
-                'contextual_data_submission_date': None,
-                'data_generated': ingest_utils.get_date_isoformat(track_meta.date_of_transfer_to_archive),
-                'archive_ingestion_date': archive_ingestion_date,
-                'license': apply_license(archive_ingestion_date),
-                'dataset_url': track_meta.download,
-=======
                 'date_of_transfer': ingest_utils.get_date_isoformat(google_track_meta.date_of_transfer),
                 'data_type': google_track_meta.data_type,
                 'description': google_track_meta.description,
                 'folder_name': google_track_meta.folder_name,
                 'sample_submission_date': ingest_utils.get_date_isoformat(google_track_meta.date_of_transfer),
                 'data_generated': ingest_utils.get_date_isoformat(google_track_meta.date_of_transfer_to_archive),
-                'archive_ingestion_date': ingest_utils.get_date_isoformat(google_track_meta.date_of_transfer_to_archive),
+                'archive_ingestion_date': archive_ingestion_date,
+                'license': apply_license(archive_ingestion_date),
                 'dataset_url': google_track_meta.download,
->>>>>>> e5afcecd
                 'sample_extraction_id': ingest_utils.make_sample_extraction_id(row.sample_extraction_id, bpa_id),
                 'insert_size_range': row.insert_size_range,
                 'library_construction_protocol': row.library_construction_protocol,
