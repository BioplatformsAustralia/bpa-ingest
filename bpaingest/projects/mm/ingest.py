AusMicro

from unipath import Path
from urllib.parse import urljoin
from glob import glob

from ...util import make_logger, bpa_id_to_ckan_name
from ...libs import ingest_utils
from ...abstract import BaseMetadata
from ...libs.excel_wrapper import make_field_definition as fld
from . import files
from . tracking import (AusMicroGoogleTrackMetadata, AusMicroTrackMetadata)
from .contextual import (AusMicroSampleContextual, AusMicroNCBIContextual)

import os
import re


logger = make_logger(__name__)

index_from_comment_re = re.compile(r'([G|A|T|C|-]{6,}_[G|A|T|C|-]{6,})')
index_from_comment_pilot_re = re.compile(r'_([G|A|T|C|-]{6,})_')

common_context = [AusMicroSampleContextual, AusMicroNCBIContextual]

read_lengths = {
    '16S': '300bp',
    'A16S': '300bp',
    '18S': '250bp'
}


def ausmicro_amplicon_read_length(amplicon):
    return read_lengths[amplicon.upper()]


def index_from_comment(attrs):
    # return the index from a comment (for linkage on pilot data)
    # 34865_1_18S_UNSW_ATCTCAGG_GTAAGGAG_AWMVL
    # 21644_16S_UNSW_GTCAATTGACCG_AFGB7
    # 21644_A16S_UNSW_CGGAGCCT_TCGACTAG_AG27L
    for attr in attrs:
        if not attr:
            continue
        m = index_from_comment_re.search(attr)
        if not m:
            m = index_from_comment_pilot_re.search(attr)
        if not m:
            continue
        return m.groups()[0]


def build_ausmicro_amplicon_linkage(index_linkage, flow_id, index):
    # build linkage, `index_linkage` indicates whether we need
    # to include index in the linkage
    if index_linkage:
        # strip out _ and - as usage inconsistent in pilot data
        return flow_id + '_' + index.replace('-', '').replace('_', '')
    return flow_id


def unique_spreadsheets(fnames):
    # project manager is updating submission sheets to correct errors
    # we want to keep the originals in case of any problems, so override
    # original with the update
    update_files = [t for t in fnames if '_UPDATE' in t]
    skip_files = set()
    for fname in update_files:
        skip_files.add(fname.replace('_UPDATE', ''))
    return [t for t in fnames if t not in skip_files]


class BaseAusMicroMetadata(BaseMetadata):
    def __init__(self, *args, **kwargs):
        super(BaseAusMicroMetadata, self).__init__(*args, **kwargs)
        self.google_track_meta = AusMicroGoogleTrackMetadata()
        self.track_meta = AusMicroTrackMetadata(self.tracker_filename)

    def extract_bpam_metadata(self, track_meta):
        fields = ('archive_ingestion_date', 'contextual_data_submission_date', 'data_generated', 'sample_submission_date', 'submitter', 'work_order')
        return dict((t, track_meta.get(t, '')) for t in fields)


<<<<<<< HEAD
class BaseMarineMicrobesAmpliconsMetadata(BaseMarineMicrobesMetadata):
    auth = ('marine', 'marine')
    organization = 'bpa-ausmicro'
    ckan_data_type = 'mm-genomics-amplicon'
=======
class BaseAusMicroAmpliconsMetadata(BaseAusMicroMetadata):
    auth = ('ausmicro', 'ausmicro')
    organization = 'bpa-ausmicro'
    ckan_data_type = 'ausmicro-genomics-amplicon'
>>>>>>> 981f68d7
    omics = 'genomics'
    contextual_classes = common_context
    metadata_patterns = [r'^.*\.md5', r'^.*_metadata.*.*\.xlsx']
    resource_linkage = ('bpa_id', 'ausmicro_amplicon_linkage')
    spreadsheet = {
        'fields': [
            fld("bpa_id", re.compile(r'^.*sample unique id$'), coerce=ingest_utils.extract_bpa_id),
            fld("sample_extraction_id", "Sample extraction ID"),
            fld("target", "Target"),
            fld("dilution_used", "Dilution used", coerce=ingest_utils.fix_date_interval),
            fld("reads", re.compile(r"^# of (raw )?reads$")),
            fld("analysis_software_version", "AnalysisSoftwareVersion"),
            fld("comments", re.compile(r'^comments')),
            fld("sample_name_on_sample_sheet", "Sample name on sample sheet"),
            # special case: we merge these together (and throw a hard error if more than one has data for a given row)
            fld("pass_fail", "P=pass, F=fail"),
            fld("pass_fail_neat", "1:10 PCR, P=pass, F=fail"),
            fld("pass_fail_10", "1:100 PCR, P=pass, F=fail"),
            fld("pass_fail_100", "neat PCR, P=pass, F=fail"),
        ],
        'options': {
            'header_length': 2,
            'column_name_row_index': 1,
        }
    }
    md5 = {
        'match': [files.amplicon_filename_re],
        'skip': [files.amplicon_control_filename_re],
    }

    def __init__(self, metadata_path, contextual_metadata=None, metadata_info=None):
        super(BaseAusMicroAmpliconsMetadata, self).__init__()
        self.path = Path(metadata_path)
        self.contextual_metadata = contextual_metadata
        self.metadata_info = metadata_info

    def _get_packages(self):
        xlsx_re = re.compile(r'^.*_(\w+)_metadata.*\.xlsx$')

        def get_flow_id(fname):
            m = xlsx_re.match(fname)
            if not m:
                raise Exception("unable to find flowcell for filename: `%s'" % (fname))
            return m.groups()[0]

        logger.info("Ingesting AusMicro metadata from {0}".format(self.path))
        packages = []
        for fname in unique_spreadsheets(glob(self.path + '/*.xlsx')):
            base_fname = os.path.basename(fname)
            logger.info("Processing AusMicro metadata file {0}".format(os.path.basename(fname)))
            flow_id = get_flow_id(fname)
            # the pilot data needs increased linkage, due to multiple trials on the same BPA ID
            index_linkage = base_fname in self.index_linkage_spreadsheets
            for row in BaseAusMicroAmpliconsMetadata.parse_spreadsheet(fname, self.metadata_info):
                bpa_id = row.bpa_id
                if bpa_id is None:
                    continue
                track_meta = self.track_meta.get(bpa_id)
                google_track_meta = self.google_track_meta.get(row.ticket)
                obj = self.extract_bpam_metadata(track_meta)
                index = index_from_comment([row.comments, row.sample_name_on_sample_sheet])
                ausmicro_amplicon_linkage = build_ausmicro_amplicon_linkage(index_linkage, flow_id, index)
                name = bpa_id_to_ckan_name(bpa_id.split('.')[-1], self.ckan_data_type + '-' + self.amplicon, ausmicro_amplicon_linkage)
                obj.update({
                    'name': name,
                    'id': name,
                    'bpa_id': bpa_id,
                    'flow_id': flow_id,
                    'ausmicro_amplicon_linkage': ausmicro_amplicon_linkage,
                    'sample_extraction_id': ingest_utils.make_sample_extraction_id(row.sample_extraction_id, bpa_id),
                    'read_length': ausmicro_amplicon_read_length(self.amplicon),
                    'target': row.target,
                    'pass_fail': ingest_utils.merge_pass_fail(row),
                    'dilution_used': row.dilution_used,
                    'reads': row.reads,
                    'analysis_software_version': row.analysis_software_version,
                    'amplicon': self.amplicon,
                    'notes': 'AusMicro Amplicons %s %s %s' % (self.amplicon, bpa_id, flow_id),
                    'title': 'AusMicro Amplicons %s %s %s' % (self.amplicon, bpa_id, flow_id),
                    'omics': 'Genomics',
                    'analytical_platform': 'MiSeq',
                    'date_of_transfer': ingest_utils.get_date_isoformat(google_track_meta.date_of_transfer),
                    'data_type': google_track_meta.data_type,
                    'description': google_track_meta.description,
                    'folder_name': google_track_meta.folder_name,
                    'sample_submission_date': ingest_utils.get_date_isoformat(google_track_meta.date_of_transfer),
                    'data_generated': ingest_utils.get_date_isoformat(google_track_meta.date_of_transfer_to_archive),
                    'archive_ingestion_date': ingest_utils.get_date_isoformat(google_track_meta.date_of_transfer_to_archive),
                    'dataset_url': google_track_meta.download,
                    'ticket': row.ticket,
                    'facility': row.facility_code.upper(),
                    'type': self.ckan_data_type,
                    'comments': row.comments,
                    'private': True,
                })
                for contextual_source in self.contextual_metadata:
                    obj.update(contextual_source.get(bpa_id))
                ingest_utils.add_spatial_extra(obj)
                tag_names = ['amplicons', self.amplicon]
                if obj.get('sample_type'):
                    tag_names.append(obj['sample_type'])
                obj['tags'] = [{'name': t} for t in tag_names]
                packages.append(obj)
        return packages

    def _get_resources(self):
        logger.info("Ingesting AusMicro md5 file information from {0}".format(self.path))
        resources = []
        for md5_file in glob(self.path + '/*.md5'):
            index_linkage = os.path.basename(md5_file) in self.index_linkage_md5s
            logger.info("Processing md5 file {} {}".format(md5_file, index_linkage))
            for filename, md5, file_info in self.parse_md5file(md5_file):
                resource = file_info.copy()
                resource['md5'] = resource['id'] = md5
                resource['name'] = filename
                resource['resource_type'] = self.ckan_data_type
                for contextual_source in self.contextual_metadata:
                    resource.update(contextual_source.filename_metadata(filename))
                bpa_id = ingest_utils.extract_bpa_id(file_info.get('id'))
                xlsx_info = self.metadata_info[os.path.basename(md5_file)]
                legacy_url = urljoin(xlsx_info['base_url'], filename)
                resources.append(((bpa_id, build_ausmicro_amplicon_linkage(index_linkage, resource['flow_id'], resource['index'])), legacy_url, resource))
        return resources


class AusMicroGenomicsAmplicons16SMetadata(BaseAusMicroAmpliconsMetadata):
    amplicon = '16s'
    technology = 'amplicons-16s'
    index_linkage_spreadsheets = ('AusMicro_Pilot_1_16S_UNSW_AFGB7_metadata.xlsx',)
    index_linkage_md5s = ('AusMicro_1_16S_UNSW_AFGB7_checksums.md5',)
    metadata_urls = [
        'https://downloads-qcif.bioplatforms.com/bpa/marine_microbes/raw/amplicons/16s/'
    ]
    metadata_url_components = ('facility_code', 'ticket')
    tracker_filename = 'Amplicon16STrack'


class AusMicroGenomicsAmpliconsA16SMetadata(BaseAusMicroAmpliconsMetadata):
    amplicon = 'a16s'
    technology = 'amplicons-a16s'
    index_linkage_spreadsheets = ('AusMicro-Pilot_A16S_UNSW_AG27L_metadata_UPDATE.xlsx',)
    index_linkage_md5s = ('AusMicro_Pilot_A16S_UNSW_AG27L_checksums.md5',)
    metadata_urls = [
        'https://downloads-qcif.bioplatforms.com/bpa/marine_microbes/raw/amplicons/a16s/'
    ]
    metadata_url_components = ('facility_code', 'ticket')
    tracker_filename = 'AmpliconA16STrack'


class AusMicroGenomicsAmplicons18SMetadata(BaseAusMicroAmpliconsMetadata):
    amplicon = '18s'
    technology = 'amplicons-18s'
    index_linkage_spreadsheets = ('AusMicro_Pilot_18S_UNSW_AGGNB_metadata.xlsx',)
    index_linkage_md5s = ('AusMicro_18S_UNSW_AGGNB_checksums.md5',)
    metadata_urls = [
        'https://downloads-qcif.bioplatforms.com/bpa/marine_microbes/raw/amplicons/18s/'
    ]
    metadata_url_components = ('facility_code', 'ticket')
    tracker_filename = 'Amplicon18STrack'


<<<<<<< HEAD
class BaseMarineMicrobesAmpliconsControlMetadata(BaseMarineMicrobesMetadata):
    auth = ('marine', 'marine')
    organization = 'bpa-ausmicro'
    ckan_data_type = 'mm-genomics-amplicon-control'
=======
class BaseAusMicroAmpliconsControlMetadata(BaseAusMicroMetadata):
    auth = ('ausmicro', 'ausmicro')
    organization = 'bpa-ausmicro'
    ckan_data_type = 'ausmicro-genomics-amplicon-control'
>>>>>>> 981f68d7
    omics = 'genomics'
    contextual_classes = []
    metadata_patterns = [r'^.*\.md5']
    resource_linkage = ('amplicon', 'flow_id')
    md5 = {
        'match': [files.amplicon_control_filename_re],
        'skip': [files.amplicon_filename_re],
    }

    def __init__(self, metadata_path, contextual_metadata=None, metadata_info=None):
        super(BaseAusMicroAmpliconsControlMetadata, self).__init__()
        self.path = Path(metadata_path)
        self.metadata_info = metadata_info

    def md5_lines(self):
        logger.info("Ingesting AusMicro md5 file information from {0}".format(self.path))
        for md5_file in glob(self.path + '/*.md5'):
            logger.info("Processing md5 file {}".format(md5_file))
            for filename, md5, file_info in self.parse_md5file(md5_file):
                yield filename, md5, md5_file, file_info

    def _get_packages(self):
        flow_id_ticket = dict((t['flow_id'], self.metadata_info[os.path.basename(fname)]) for _, _, fname, t in self.md5_lines())
        packages = []
        for flow_id, info in sorted(flow_id_ticket.items()):
            obj = {}
            name = bpa_id_to_ckan_name('control', self.ckan_data_type + '-' + self.amplicon, flow_id).lower()
            google_track_meta = self.google_track_meta.get(info['ticket'])
            obj.update({
                'name': name,
                'id': name,
                'flow_id': flow_id,
                'notes': 'AusMicro Amplicons Control %s %s' % (self.amplicon, flow_id),
                'title': 'AusMicro Amplicons Control %s %s' % (self.amplicon, flow_id),
                'omics': 'Genomics',
                'analytical_platform': 'MiSeq',
                'read_length': ausmicro_amplicon_read_length(self.amplicon),
                'date_of_transfer': ingest_utils.get_date_isoformat(google_track_meta.date_of_transfer),
                'data_type': google_track_meta.data_type,
                'description': google_track_meta.description,
                'folder_name': google_track_meta.folder_name,
                'sample_submission_date': ingest_utils.get_date_isoformat(google_track_meta.date_of_transfer),
                'data_generated': ingest_utils.get_date_isoformat(google_track_meta.date_of_transfer_to_archive),
                'archive_ingestion_date': ingest_utils.get_date_isoformat(google_track_meta.date_of_transfer_to_archive),
                'dataset_url': google_track_meta.download,
                'ticket': info['ticket'],
                'facility': info['facility_code'].upper(),
                'amplicon': self.amplicon,
                'type': self.ckan_data_type,
                'private': True,
            })
            ingest_utils.add_spatial_extra(obj)
            tag_names = ['amplicons-control', self.amplicon, 'raw']
            obj['tags'] = [{'name': t} for t in tag_names]
            packages.append(obj)
        return packages

    def _get_resources(self):
        resources = []
        for filename, md5, md5_file, file_info in self.md5_lines():
            resource = file_info.copy()
            resource['md5'] = resource['id'] = md5
            resource['name'] = filename
            resource['resource_type'] = self.ckan_data_type
            xlsx_info = self.metadata_info[os.path.basename(md5_file)]
            legacy_url = urljoin(xlsx_info['base_url'], filename)
            resources.append(((self.amplicon, resource['flow_id']), legacy_url, resource))
        return resources


class AusMicroGenomicsAmplicons16SControlMetadata(BaseAusMicroAmpliconsControlMetadata):
    amplicon = '16s'
    technology = 'amplicons-control-16s'
    metadata_urls = [
        'https://downloads-qcif.bioplatforms.com/bpa/marine_microbes/raw/amplicons/16s/'
    ]
    metadata_url_components = ('facility_code', 'ticket')
    tracker_filename = 'Amplicon16STrack'


class AusMicroGenomicsAmpliconsA16SControlMetadata(BaseAusMicroAmpliconsControlMetadata):
    amplicon = 'a16s'
    technology = 'amplicons-control-a16s'
    metadata_urls = [
        'https://downloads-qcif.bioplatforms.com/bpa/marine_microbes/raw/amplicons/a16s/'
    ]
    metadata_url_components = ('facility_code', 'ticket')
    tracker_filename = 'AmpliconA16STrack'


class AusMicroGenomicsAmplicons18SControlMetadata(BaseAusMicroAmpliconsControlMetadata):
    amplicon = '18s'
    technology = 'amplicons-control-18s'
    metadata_urls = [
        'https://downloads-qcif.bioplatforms.com/bpa/marine_microbes/raw/amplicons/18s/'
    ]
    metadata_url_components = ('facility_code', 'ticket')
    tracker_filename = 'Amplicon18STrack'


<<<<<<< HEAD
class MarineMicrobesMetagenomicsMetadata(BaseMarineMicrobesMetadata):
    auth = ('marine', 'marine')
    organization = 'bpa-ausmicro'
    ckan_data_type = 'mm-metagenomics'
=======
class AusMicroMetagenomicsMetadata(BaseAusMicroMetadata):
    auth = ('ausmicro', 'ausmicro')
    organization = 'bpa-ausmicro'
    ckan_data_type = 'ausmicro-metagenomics'
>>>>>>> 981f68d7
    omics = 'metagenomics'
    contextual_classes = common_context
    metadata_patterns = [r'^.*\.md5', r'^.*_metadata.*\.xlsx']
    metadata_urls = [
        'https://downloads-qcif.bioplatforms.com/bpa/marine_microbes/raw/metagenomics/'
    ]
    metadata_url_components = ('facility_code', 'ticket')
    tracker_filename = 'MetagenomicsTrack'
    spreadsheet = {
        'fields': [
            fld("bpa_id", re.compile(r'^.*sample unique id$'), coerce=ingest_utils.extract_bpa_id),
            fld("sample_extraction_id", "Sample extraction ID"),
            fld("insert_size_range", "Insert size range"),
            fld("library_construction_protocol", "Library construction protocol"),
            fld("sequencer", "Sequencer"),
            fld("analysis_software_version", ("casava version", "bcl2fastq2", re.compile(r'^software[ &]+version$'))),
        ],
        'options': {
            'header_length': 2,
            'column_name_row_index': 1,
        }
    }
    md5 = {
        'match': [files.metagenomics_filename_re, files.metagenomics_filename_v2_re],
        'skip': None,
    }

    def __init__(self, metadata_path, contextual_metadata=None, metadata_info=None):
        super(AusMicroMetagenomicsMetadata, self).__init__()
        self.path = Path(metadata_path)
        self.contextual_metadata = contextual_metadata
        self.metadata_info = metadata_info

    def _get_packages(self):
        logger.info("Ingesting AusMicro metadata from {0}".format(self.path))
        packages = []
        for fname in unique_spreadsheets(glob(self.path + '/*.xlsx')):
            logger.info("Processing AusMicro metadata file {0}".format(os.path.basename(fname)))
            for row in AusMicroMetagenomicsMetadata.parse_spreadsheet(fname, self.metadata_info):
                bpa_id = row.bpa_id
                if bpa_id is None:
                    continue
                track_meta = self.track_meta.get(bpa_id)
                google_track_meta = self.google_track_meta.get(row.ticket)
                obj = self.extract_bpam_metadata(track_meta)
                name = bpa_id_to_ckan_name(bpa_id.split('.')[-1], self.ckan_data_type)
                obj.update({
                    'name': name,
                    'id': name,
                    'bpa_id': bpa_id,
                    'notes': 'AusMicro Metagenomics %s' % (bpa_id),
                    'title': 'AusMicro Metagenomics %s' % (bpa_id),
                    'omics': 'metagenomics',
                    'analytical_platform': 'HiSeq',
                    'read_length': '250bp',
                    'date_of_transfer': ingest_utils.get_date_isoformat(google_track_meta.date_of_transfer),
                    'data_type': google_track_meta.data_type,
                    'description': google_track_meta.description,
                    'folder_name': google_track_meta.folder_name,
                    'sample_submission_date': ingest_utils.get_date_isoformat(google_track_meta.date_of_transfer),
                    'data_generated': ingest_utils.get_date_isoformat(google_track_meta.date_of_transfer_to_archive),
                    'archive_ingestion_date': ingest_utils.get_date_isoformat(google_track_meta.date_of_transfer_to_archive),
                    'dataset_url': google_track_meta.download,
                    'sample_extraction_id': ingest_utils.make_sample_extraction_id(row.sample_extraction_id, bpa_id),
                    'insert_size_range': row.insert_size_range,
                    'library_construction_protocol': row.library_construction_protocol,
                    'sequencer': row.sequencer,
                    'analysis_software_version': row.analysis_software_version,
                    'ticket': row.ticket,
                    'facility': row.facility_code.upper(),
                    'type': self.ckan_data_type,
                    'private': True,
                })
                for contextual_source in self.contextual_metadata:
                    obj.update(contextual_source.get(bpa_id))
                ingest_utils.add_spatial_extra(obj)
                tag_names = ['metagenomics', 'raw']
                if obj.get('sample_type'):
                    tag_names.append(obj['sample_type'])
                obj['tags'] = [{'name': t} for t in tag_names]
                packages.append(obj)
        return packages

    def _get_resources(self):
        logger.info("Ingesting AusMicro md5 file information from {0}".format(self.path))
        resources = []
        for md5_file in glob(self.path + '/*.md5'):
            logger.info("Processing md5 file {0}".format(md5_file))
            for filename, md5, file_info in self.parse_md5file(md5_file):
                resource = file_info.copy()
                resource['md5'] = resource['id'] = md5
                resource['name'] = filename
                resource['resource_type'] = self.ckan_data_type
                for contextual_source in self.contextual_metadata:
                    resource.update(contextual_source.filename_metadata(filename))
                bpa_id = ingest_utils.extract_bpa_id(file_info.get('id'))
                xlsx_info = self.metadata_info[os.path.basename(md5_file)]
                legacy_url = urljoin(xlsx_info['base_url'], filename)
                resources.append(((bpa_id,), legacy_url, resource))
        return resources


<<<<<<< HEAD
class MarineMicrobesMetatranscriptomeMetadata(BaseMarineMicrobesMetadata):
    auth = ('marine', 'marine')
    organization = 'bpa-ausmicro'
    ckan_data_type = 'mm-metatranscriptome'
=======
class AusMicroMetatranscriptomeMetadata(BaseAusMicroMetadata):
    auth = ('ausmicro', 'ausmicro')
    organization = 'bpa-ausmicro'
    ckan_data_type = 'ausmicro-metatranscriptome'
>>>>>>> 981f68d7
    contextual_classes = common_context
    omics = 'metatranscriptomics'
    metadata_patterns = [r'^.*\.md5', r'^.*_metadata.*\.xlsx']
    metadata_urls = [
        'https://downloads-qcif.bioplatforms.com/bpa/marine_microbes/raw/metatranscriptome/'
    ]
    metadata_url_components = ('facility_code', 'ticket')
    tracker_filename = 'MetatranscriptomeTrack'
    spreadsheet = {
        'fields': [
            fld("bpa_id", re.compile(r'^.*sample unique id$'), coerce=ingest_utils.extract_bpa_id),
            fld("sample_extraction_id", "Sample extraction ID"),
            fld("insert_size_range", "Insert size range"),
            fld("library_construction_protocol", "Library construction protocol"),
            fld("sequencer", "Sequencer"),
            fld("analysis_software_version", "CASAVA version"),
        ],
        'options': {
            'header_length': 2,
            'column_name_row_index': 1,
        }
    }
    md5 = {
        'match': [files.metatranscriptome_filename_re, files.metatranscriptome_filename2_re],
        'skip': None,
    }

    def __init__(self, metadata_path, contextual_metadata=None, metadata_info=None):
        super(AusMicroMetatranscriptomeMetadata, self).__init__()
        self.path = Path(metadata_path)
        self.contextual_metadata = contextual_metadata
        self.metadata_info = metadata_info

    def _get_packages(self):
        logger.info("Ingesting AusMicro Transcriptomics metadata from {0}".format(self.path))
        packages = []
        # duplicate rows are an issue in this project. we filter them out by uniquifying
        # this is harmless as they have to precisly match, and BPA_ID is the primary key
        all_rows = set()
        for fname in unique_spreadsheets(glob(self.path + '/*.xlsx')):
            logger.info("Processing AusMicro Transcriptomics metadata file {0}".format(os.path.basename(fname)))
            for row in AusMicroMetatranscriptomeMetadata.parse_spreadsheet(fname, self.metadata_info):
                all_rows.add(row)
        for row in all_rows:
            bpa_id = row.bpa_id
            if bpa_id is None:
                continue
            track_meta = self.track_meta.get(bpa_id)
            google_track_meta = self.google_track_meta.get(row.ticket)
            obj = self.extract_bpam_metadata(track_meta)
            name = bpa_id_to_ckan_name(bpa_id.split('.')[-1], self.ckan_data_type)
            obj.update({
                'name': name,
                'id': name,
                'bpa_id': bpa_id,
                'notes': 'AusMicro Metatranscriptome %s' % (bpa_id),
                'title': 'AusMicro Metatranscriptome %s' % (bpa_id),
                'omics': 'metatranscriptomics',
                'analytical_platform': 'HiSeq',
                'read_length': '250bp',  # to be confirmed by Jason Koval
                'date_of_transfer': ingest_utils.get_date_isoformat(google_track_meta.date_of_transfer),
                'data_type': google_track_meta.data_type,
                'description': google_track_meta.description,
                'folder_name': google_track_meta.folder_name,
                'sample_submission_date': ingest_utils.get_date_isoformat(google_track_meta.date_of_transfer),
                'data_generated': ingest_utils.get_date_isoformat(google_track_meta.date_of_transfer_to_archive),
                'archive_ingestion_date': ingest_utils.get_date_isoformat(google_track_meta.date_of_transfer_to_archive),
                'dataset_url': google_track_meta.download,
                'sample_extraction_id': ingest_utils.make_sample_extraction_id(row.sample_extraction_id, bpa_id),
                'insert_size_range': row.insert_size_range,
                'library_construction_protocol': row.library_construction_protocol,
                'sequencer': row.sequencer,
                'analysis_software_version': row.analysis_software_version,
                'ticket': row.ticket,
                'facility': row.facility_code.upper(),
                'type': self.ckan_data_type,
                'private': True,
            })
            for contextual_source in self.contextual_metadata:
                obj.update(contextual_source.get(bpa_id))
            ingest_utils.add_spatial_extra(obj)
            tag_names = ['metatranscriptome', 'raw']
            if obj.get('sample_type'):
                tag_names.append(obj['sample_type'])
            obj['tags'] = [{'name': t} for t in tag_names]
            packages.append(obj)
        return packages

    def _get_resources(self):
        logger.info("Ingesting AusMicro md5 file information from {0}".format(self.path))
        resources = []
        for md5_file in glob(self.path + '/*.md5'):
            logger.info("Processing md5 file {0}".format(md5_file))
            for filename, md5, file_info in self.parse_md5file(md5_file):
                resource = file_info.copy()
                resource['md5'] = resource['id'] = md5
                resource['name'] = filename
                resource['resource_type'] = self.ckan_data_type
                for contextual_source in self.contextual_metadata:
                    resource.update(contextual_source.filename_metadata(filename))
                bpa_id = ingest_utils.extract_bpa_id(file_info.get('id'))
                xlsx_info = self.metadata_info[os.path.basename(md5_file)]
                legacy_url = urljoin(xlsx_info['base_url'], filename)
                resources.append(((bpa_id,), legacy_url, resource))
        return resources<|MERGE_RESOLUTION|>--- conflicted
+++ resolved
@@ -81,17 +81,10 @@
         return dict((t, track_meta.get(t, '')) for t in fields)
 
 
-<<<<<<< HEAD
 class BaseMarineMicrobesAmpliconsMetadata(BaseMarineMicrobesMetadata):
     auth = ('marine', 'marine')
     organization = 'bpa-ausmicro'
     ckan_data_type = 'mm-genomics-amplicon'
-=======
-class BaseAusMicroAmpliconsMetadata(BaseAusMicroMetadata):
-    auth = ('ausmicro', 'ausmicro')
-    organization = 'bpa-ausmicro'
-    ckan_data_type = 'ausmicro-genomics-amplicon'
->>>>>>> 981f68d7
     omics = 'genomics'
     contextual_classes = common_context
     metadata_patterns = [r'^.*\.md5', r'^.*_metadata.*.*\.xlsx']
@@ -253,17 +246,10 @@
     tracker_filename = 'Amplicon18STrack'
 
 
-<<<<<<< HEAD
 class BaseMarineMicrobesAmpliconsControlMetadata(BaseMarineMicrobesMetadata):
     auth = ('marine', 'marine')
     organization = 'bpa-ausmicro'
     ckan_data_type = 'mm-genomics-amplicon-control'
-=======
-class BaseAusMicroAmpliconsControlMetadata(BaseAusMicroMetadata):
-    auth = ('ausmicro', 'ausmicro')
-    organization = 'bpa-ausmicro'
-    ckan_data_type = 'ausmicro-genomics-amplicon-control'
->>>>>>> 981f68d7
     omics = 'genomics'
     contextual_classes = []
     metadata_patterns = [r'^.*\.md5']
@@ -364,17 +350,10 @@
     tracker_filename = 'Amplicon18STrack'
 
 
-<<<<<<< HEAD
 class MarineMicrobesMetagenomicsMetadata(BaseMarineMicrobesMetadata):
     auth = ('marine', 'marine')
     organization = 'bpa-ausmicro'
     ckan_data_type = 'mm-metagenomics'
-=======
-class AusMicroMetagenomicsMetadata(BaseAusMicroMetadata):
-    auth = ('ausmicro', 'ausmicro')
-    organization = 'bpa-ausmicro'
-    ckan_data_type = 'ausmicro-metagenomics'
->>>>>>> 981f68d7
     omics = 'metagenomics'
     contextual_classes = common_context
     metadata_patterns = [r'^.*\.md5', r'^.*_metadata.*\.xlsx']
@@ -477,17 +456,10 @@
         return resources
 
 
-<<<<<<< HEAD
 class MarineMicrobesMetatranscriptomeMetadata(BaseMarineMicrobesMetadata):
     auth = ('marine', 'marine')
     organization = 'bpa-ausmicro'
     ckan_data_type = 'mm-metatranscriptome'
-=======
-class AusMicroMetatranscriptomeMetadata(BaseAusMicroMetadata):
-    auth = ('ausmicro', 'ausmicro')
-    organization = 'bpa-ausmicro'
-    ckan_data_type = 'ausmicro-metatranscriptome'
->>>>>>> 981f68d7
     contextual_classes = common_context
     omics = 'metatranscriptomics'
     metadata_patterns = [r'^.*\.md5', r'^.*_metadata.*\.xlsx']
